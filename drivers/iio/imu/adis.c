--- conflicted
+++ resolved
@@ -39,39 +39,24 @@
 			.len = 2,
 			.cs_change = 1,
 			.delay_usecs = adis->data->write_delay,
-<<<<<<< HEAD
-			.cs_change_delay = adis->data->cs_change_delay,
-			.cs_change_delay_unit = SPI_DELAY_UNIT_USECS,
-=======
-			.cs_change_delay.value = adis->data->cs_change_delay,
-			.cs_change_delay.unit = SPI_DELAY_UNIT_USECS,
->>>>>>> ffa119f7
+			.cs_change_delay.value = adis->data->cs_change_delay,
+			.cs_change_delay.unit = SPI_DELAY_UNIT_USECS,
 		}, {
 			.tx_buf = adis->tx + 2,
 			.bits_per_word = 8,
 			.len = 2,
 			.cs_change = 1,
 			.delay_usecs = adis->data->write_delay,
-<<<<<<< HEAD
-			.cs_change_delay = adis->data->cs_change_delay,
-			.cs_change_delay_unit = SPI_DELAY_UNIT_USECS,
-=======
-			.cs_change_delay.value = adis->data->cs_change_delay,
-			.cs_change_delay.unit = SPI_DELAY_UNIT_USECS,
->>>>>>> ffa119f7
+			.cs_change_delay.value = adis->data->cs_change_delay,
+			.cs_change_delay.unit = SPI_DELAY_UNIT_USECS,
 		}, {
 			.tx_buf = adis->tx + 4,
 			.bits_per_word = 8,
 			.len = 2,
 			.cs_change = 1,
 			.delay_usecs = adis->data->write_delay,
-<<<<<<< HEAD
-			.cs_change_delay = adis->data->cs_change_delay,
-			.cs_change_delay_unit = SPI_DELAY_UNIT_USECS,
-=======
-			.cs_change_delay.value = adis->data->cs_change_delay,
-			.cs_change_delay.unit = SPI_DELAY_UNIT_USECS,
->>>>>>> ffa119f7
+			.cs_change_delay.value = adis->data->cs_change_delay,
+			.cs_change_delay.unit = SPI_DELAY_UNIT_USECS,
 		}, {
 			.tx_buf = adis->tx + 6,
 			.bits_per_word = 8,
@@ -154,26 +139,16 @@
 			.len = 2,
 			.cs_change = 1,
 			.delay_usecs = adis->data->write_delay,
-<<<<<<< HEAD
-			.cs_change_delay = adis->data->cs_change_delay,
-			.cs_change_delay_unit = SPI_DELAY_UNIT_USECS,
-=======
-			.cs_change_delay.value = adis->data->cs_change_delay,
-			.cs_change_delay.unit = SPI_DELAY_UNIT_USECS,
->>>>>>> ffa119f7
+			.cs_change_delay.value = adis->data->cs_change_delay,
+			.cs_change_delay.unit = SPI_DELAY_UNIT_USECS,
 		}, {
 			.tx_buf = adis->tx + 2,
 			.bits_per_word = 8,
 			.len = 2,
 			.cs_change = 1,
 			.delay_usecs = adis->data->read_delay,
-<<<<<<< HEAD
-			.cs_change_delay = adis->data->cs_change_delay,
-			.cs_change_delay_unit = SPI_DELAY_UNIT_USECS,
-=======
-			.cs_change_delay.value = adis->data->cs_change_delay,
-			.cs_change_delay.unit = SPI_DELAY_UNIT_USECS,
->>>>>>> ffa119f7
+			.cs_change_delay.value = adis->data->cs_change_delay,
+			.cs_change_delay.unit = SPI_DELAY_UNIT_USECS,
 		}, {
 			.tx_buf = adis->tx + 4,
 			.rx_buf = adis->rx,
@@ -181,13 +156,8 @@
 			.len = 2,
 			.cs_change = 1,
 			.delay_usecs = adis->data->read_delay,
-<<<<<<< HEAD
-			.cs_change_delay = adis->data->cs_change_delay,
-			.cs_change_delay_unit = SPI_DELAY_UNIT_USECS,
-=======
-			.cs_change_delay.value = adis->data->cs_change_delay,
-			.cs_change_delay.unit = SPI_DELAY_UNIT_USECS,
->>>>>>> ffa119f7
+			.cs_change_delay.value = adis->data->cs_change_delay,
+			.cs_change_delay.unit = SPI_DELAY_UNIT_USECS,
 		}, {
 			.rx_buf = adis->rx + 2,
 			.bits_per_word = 8,

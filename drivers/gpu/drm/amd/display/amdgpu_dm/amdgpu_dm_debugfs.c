--- conflicted
+++ resolved
@@ -1491,8 +1491,6 @@
 	return result;
 }
 
-<<<<<<< HEAD
-=======
 /* function: write DSC slice height parameter
  *
  * The write function: dp_dsc_slice_height_write
@@ -1581,7 +1579,6 @@
  *
  *  0 - means that DSC is disabled
  */
->>>>>>> 11bc98bd
 static ssize_t dp_dsc_bits_per_pixel_read(struct file *f, char __user *buf,
 				    size_t size, loff_t *pos)
 {
@@ -2017,10 +2014,7 @@
 static const struct file_operations dp_dsc_bits_per_pixel_debugfs_fops = {
 	.owner = THIS_MODULE,
 	.read = dp_dsc_bits_per_pixel_read,
-<<<<<<< HEAD
-=======
 	.write = dp_dsc_bits_per_pixel_write,
->>>>>>> 11bc98bd
 	.llseek = default_llseek
 };
 

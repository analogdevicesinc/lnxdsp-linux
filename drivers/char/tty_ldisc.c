--- conflicted
+++ resolved
@@ -518,11 +518,7 @@
 static int tty_ldisc_halt(struct tty_struct *tty)
 {
 	clear_bit(TTY_LDISC, &tty->flags);
-<<<<<<< HEAD
-	return cancel_delayed_work(&tty->buf.work);
-=======
 	return cancel_delayed_work_sync(&tty->buf.work);
->>>>>>> ad1cd745
 }
 
 /**
@@ -760,18 +756,9 @@
 	 * N_TTY.
 	 */
 	if (tty->driver->flags & TTY_DRIVER_RESET_TERMIOS) {
-<<<<<<< HEAD
-		/* Make sure the old ldisc is quiescent */
-		tty_ldisc_halt(tty);
-		flush_scheduled_work();
-
-		/* Avoid racing set_ldisc or tty_ldisc_release */
-		mutex_lock(&tty->ldisc_mutex);
-=======
 		/* Avoid racing set_ldisc or tty_ldisc_release */
 		mutex_lock(&tty->ldisc_mutex);
 		tty_ldisc_halt(tty);
->>>>>>> ad1cd745
 		if (tty->ldisc) {	/* Not yet closed */
 			/* Switch back to N_TTY */
 			tty_ldisc_reinit(tty);

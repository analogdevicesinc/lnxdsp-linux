# SPDX-License-Identifier: GPL-2.0
#
# Makefile for the video capture/playback device drivers.
#

obj-$(CONFIG_VIDEO_CADENCE)		+= cadence/
obj-$(CONFIG_VIDEO_VIA_CAMERA) += via-camera.o
obj-$(CONFIG_VIDEO_CAFE_CCIC) += marvell-ccic/
obj-$(CONFIG_VIDEO_MMP_CAMERA) += marvell-ccic/

obj-$(CONFIG_VIDEO_OMAP3)	+= omap3isp/
obj-$(CONFIG_VIDEO_PXA27x)	+= pxa_camera.o

obj-$(CONFIG_VIDEO_VIU) += fsl-viu.o

obj-$(CONFIG_VIDEO_VIMC)		+= vimc/
obj-$(CONFIG_VIDEO_VIVID)		+= vivid/
obj-$(CONFIG_VIDEO_VIM2M)		+= vim2m.o
obj-$(CONFIG_VIDEO_VICODEC)		+= vicodec/

obj-$(CONFIG_VIDEO_TI_VPE)		+= ti-vpe/

obj-$(CONFIG_VIDEO_TI_CAL)		+= ti-vpe/

obj-$(CONFIG_VIDEO_MX2_EMMAPRP)		+= mx2_emmaprp.o
obj-$(CONFIG_VIDEO_CODA)		+= coda/

obj-$(CONFIG_VIDEO_SH_VEU)		+= sh_veu.o

obj-$(CONFIG_CEC_GPIO)			+= cec-gpio/

obj-$(CONFIG_VIDEO_MEM2MEM_DEINTERLACE)	+= m2m-deinterlace.o

obj-$(CONFIG_VIDEO_MUX)			+= video-mux.o

obj-$(CONFIG_VIDEO_S3C_CAMIF)		+= s3c-camif/
obj-$(CONFIG_VIDEO_SAMSUNG_EXYNOS4_IS)	+= exynos4-is/
obj-$(CONFIG_VIDEO_SAMSUNG_S5P_JPEG)	+= s5p-jpeg/
obj-$(CONFIG_VIDEO_SAMSUNG_S5P_MFC)	+= s5p-mfc/

obj-$(CONFIG_VIDEO_SAMSUNG_S5P_G2D)	+= s5p-g2d/
obj-$(CONFIG_VIDEO_SAMSUNG_S5P_CEC)	+= s5p-cec/
obj-$(CONFIG_VIDEO_SAMSUNG_EXYNOS_GSC)	+= exynos-gsc/

obj-$(CONFIG_VIDEO_STI_BDISP)		+= sti/bdisp/
obj-$(CONFIG_VIDEO_STI_HVA)		+= sti/hva/
obj-$(CONFIG_DVB_C8SECTPFE)		+= sti/c8sectpfe/
obj-$(CONFIG_VIDEO_STI_HDMI_CEC)	+= sti/cec/

obj-$(CONFIG_VIDEO_STI_DELTA)		+= sti/delta/

obj-$(CONFIG_VIDEO_TEGRA_HDMI_CEC)	+= tegra-cec/

obj-y					+= stm32/

<<<<<<< HEAD
obj-y                                   += adi/

=======
>>>>>>> 84df9525
obj-y					+= davinci/

obj-$(CONFIG_VIDEO_SH_VOU)		+= sh_vou.o

obj-$(CONFIG_SOC_CAMERA)		+= soc_camera/

obj-$(CONFIG_VIDEO_RCAR_DRIF)		+= rcar_drif.o
obj-$(CONFIG_VIDEO_RENESAS_CEU)		+= renesas-ceu.o
obj-$(CONFIG_VIDEO_RENESAS_FCP)		+= rcar-fcp.o
obj-$(CONFIG_VIDEO_RENESAS_FDP1)	+= rcar_fdp1.o
obj-$(CONFIG_VIDEO_RENESAS_JPU)		+= rcar_jpu.o
obj-$(CONFIG_VIDEO_RENESAS_VSP1)	+= vsp1/

obj-$(CONFIG_VIDEO_ROCKCHIP_RGA)	+= rockchip/rga/

obj-y	+= omap/

obj-$(CONFIG_VIDEO_AM437X_VPFE)		+= am437x/

obj-$(CONFIG_VIDEO_XILINX)		+= xilinx/

obj-$(CONFIG_VIDEO_RCAR_VIN)		+= rcar-vin/

obj-$(CONFIG_VIDEO_ATMEL_ISC)		+= atmel/
obj-$(CONFIG_VIDEO_ATMEL_ISI)		+= atmel/

obj-$(CONFIG_VIDEO_STM32_DCMI)		+= stm32/

obj-$(CONFIG_VIDEO_MEDIATEK_VPU)	+= mtk-vpu/

obj-$(CONFIG_VIDEO_MEDIATEK_VCODEC)	+= mtk-vcodec/

obj-$(CONFIG_VIDEO_MEDIATEK_MDP)	+= mtk-mdp/

obj-$(CONFIG_VIDEO_MEDIATEK_JPEG)	+= mtk-jpeg/

obj-$(CONFIG_VIDEO_QCOM_CAMSS)		+= qcom/camss/

obj-$(CONFIG_VIDEO_QCOM_VENUS)		+= qcom/venus/

obj-y					+= meson/

obj-y					+= cros-ec-cec/<|MERGE_RESOLUTION|>--- conflicted
+++ resolved
@@ -53,11 +53,8 @@
 
 obj-y					+= stm32/
 
-<<<<<<< HEAD
 obj-y                                   += adi/
 
-=======
->>>>>>> 84df9525
 obj-y					+= davinci/
 
 obj-$(CONFIG_VIDEO_SH_VOU)		+= sh_vou.o

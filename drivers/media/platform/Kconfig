#
# Platform drivers
#	Most drivers here are currently for webcam support

menuconfig V4L_PLATFORM_DRIVERS
	bool "V4L platform devices"
	depends on MEDIA_CAMERA_SUPPORT
	default n
	---help---
	  Say Y here to enable support for platform-specific V4L drivers.

if V4L_PLATFORM_DRIVERS

source "drivers/media/platform/marvell-ccic/Kconfig"

config VIDEO_VIA_CAMERA
	tristate "VIAFB camera controller support"
	depends on FB_VIA
	select VIDEOBUF_DMA_SG
	select VIDEO_OV7670
	help
	   Driver support for the integrated camera controller in VIA
	   Chrome9 chipsets.  Currently only tested on OLPC xo-1.5 systems
	   with ov7670 sensors.

#
# Platform multimedia device configuration
#
source "drivers/media/platform/cadence/Kconfig"

source "drivers/media/platform/davinci/Kconfig"

source "drivers/media/platform/omap/Kconfig"

<<<<<<< HEAD
source "drivers/media/platform/adi/Kconfig"

=======
>>>>>>> 84df9525
config VIDEO_SH_VOU
	tristate "SuperH VOU video output driver"
	depends on MEDIA_CAMERA_SUPPORT
	depends on VIDEO_DEV && I2C
	depends on ARCH_SHMOBILE || COMPILE_TEST
	select VIDEOBUF2_DMA_CONTIG
	help
	  Support for the Video Output Unit (VOU) on SuperH SoCs.

config VIDEO_VIU
	tristate "Freescale VIU Video Driver"
	depends on VIDEO_V4L2 && (PPC_MPC512x || COMPILE_TEST) && I2C
	select VIDEOBUF_DMA_CONTIG
	default y
	---help---
	  Support for Freescale VIU video driver. This device captures
	  video data, or overlays video on DIU frame buffer.

	  Say Y here if you want to enable VIU device on MPC5121e Rev2+.
	  In doubt, say N.

config VIDEO_MUX
	tristate "Video Multiplexer"
	select MULTIPLEXER
	depends on VIDEO_V4L2 && OF && VIDEO_V4L2_SUBDEV_API && MEDIA_CONTROLLER
	select REGMAP
	help
	  This driver provides support for N:1 video bus multiplexers.

config VIDEO_OMAP3
	tristate "OMAP 3 Camera support"
	depends on VIDEO_V4L2 && I2C && VIDEO_V4L2_SUBDEV_API
	depends on (ARCH_OMAP3 && OMAP_IOMMU) || COMPILE_TEST
	depends on COMMON_CLK && OF
	select ARM_DMA_USE_IOMMU if OMAP_IOMMU
	select VIDEOBUF2_DMA_CONTIG
	select MFD_SYSCON
	select V4L2_FWNODE
	---help---
	  Driver for an OMAP 3 camera controller.

config VIDEO_OMAP3_DEBUG
	bool "OMAP 3 Camera debug messages"
	depends on VIDEO_OMAP3
	---help---
	  Enable debug messages on OMAP 3 camera controller driver.

config VIDEO_PXA27x
	tristate "PXA27x Quick Capture Interface driver"
	depends on VIDEO_DEV && VIDEO_V4L2
	depends on PXA27x || COMPILE_TEST
	select VIDEOBUF2_DMA_SG
	select SG_SPLIT
	select V4L2_FWNODE
	---help---
	  This is a v4l2 driver for the PXA27x Quick Capture Interface

config VIDEO_QCOM_CAMSS
	tristate "Qualcomm V4L2 Camera Subsystem driver"
	depends on VIDEO_V4L2 && VIDEO_V4L2_SUBDEV_API
	depends on (ARCH_QCOM && IOMMU_DMA) || COMPILE_TEST
	select VIDEOBUF2_DMA_SG
	select V4L2_FWNODE

config VIDEO_S3C_CAMIF
	tristate "Samsung S3C24XX/S3C64XX SoC Camera Interface driver"
	depends on VIDEO_V4L2 && I2C && VIDEO_V4L2_SUBDEV_API
	depends on PM
	depends on ARCH_S3C64XX || PLAT_S3C24XX || COMPILE_TEST
	select VIDEOBUF2_DMA_CONTIG
	---help---
	  This is a v4l2 driver for s3c24xx and s3c64xx SoC series camera
	  host interface (CAMIF).

	  To compile this driver as a module, choose M here: the module
	  will be called s3c-camif.

config VIDEO_STM32_DCMI
	tristate "STM32 Digital Camera Memory Interface (DCMI) support"
	depends on VIDEO_V4L2 && OF
	depends on ARCH_STM32 || COMPILE_TEST
	select VIDEOBUF2_DMA_CONTIG
	select V4L2_FWNODE
	---help---
	  This module makes the STM32 Digital Camera Memory Interface (DCMI)
	  available as a v4l2 device.

	  To compile this driver as a module, choose M here: the module
	  will be called stm32-dcmi.

config VIDEO_RENESAS_CEU
	tristate "Renesas Capture Engine Unit (CEU) driver"
	depends on VIDEO_DEV && VIDEO_V4L2
	depends on ARCH_SHMOBILE || ARCH_R7S72100 || COMPILE_TEST
	select VIDEOBUF2_DMA_CONTIG
	select V4L2_FWNODE
	---help---
	  This is a v4l2 driver for the Renesas CEU Interface

source "drivers/media/platform/soc_camera/Kconfig"
source "drivers/media/platform/exynos4-is/Kconfig"
source "drivers/media/platform/am437x/Kconfig"
source "drivers/media/platform/xilinx/Kconfig"
source "drivers/media/platform/rcar-vin/Kconfig"
source "drivers/media/platform/atmel/Kconfig"

config VIDEO_TI_CAL
	tristate "TI CAL (Camera Adaptation Layer) driver"
	depends on VIDEO_DEV && VIDEO_V4L2 && VIDEO_V4L2_SUBDEV_API
	depends on SOC_DRA7XX || COMPILE_TEST
	select VIDEOBUF2_DMA_CONTIG
	select V4L2_FWNODE
	default n
	---help---
	  Support for the TI CAL (Camera Adaptation Layer) block
	  found on DRA72X SoC.
	  In TI Technical Reference Manual this module is referred as
	  Camera Interface Subsystem (CAMSS).

endif # V4L_PLATFORM_DRIVERS

menuconfig V4L_MEM2MEM_DRIVERS
	bool "Memory-to-memory multimedia devices"
	depends on VIDEO_V4L2
	depends on MEDIA_CAMERA_SUPPORT
	default n
	---help---
	  Say Y here to enable selecting drivers for V4L devices that
	  use system memory for both source and destination buffers, as opposed
	  to capture and output drivers, which use memory buffers for just
	  one of those.

if V4L_MEM2MEM_DRIVERS

config VIDEO_CODA
	tristate "Chips&Media Coda multi-standard codec IP"
	depends on VIDEO_DEV && VIDEO_V4L2 && (ARCH_MXC || COMPILE_TEST)
	select SRAM
	select VIDEOBUF2_DMA_CONTIG
	select VIDEOBUF2_VMALLOC
	select V4L2_MEM2MEM_DEV
	select GENERIC_ALLOCATOR
	---help---
	   Coda is a range of video codec IPs that supports
	   H.264, MPEG-4, and other video formats.

config VIDEO_IMX_VDOA
	def_tristate VIDEO_CODA if SOC_IMX6Q || COMPILE_TEST

config VIDEO_MEDIATEK_JPEG
	tristate "Mediatek JPEG Codec driver"
	depends on MTK_IOMMU_V1 || COMPILE_TEST
	depends on VIDEO_DEV && VIDEO_V4L2
	depends on ARCH_MEDIATEK || COMPILE_TEST
	select VIDEOBUF2_DMA_CONTIG
	select V4L2_MEM2MEM_DEV
	---help---
	  Mediatek jpeg codec driver provides HW capability to decode
	  JPEG format

	  To compile this driver as a module, choose M here: the
	  module will be called mtk-jpeg

config VIDEO_MEDIATEK_VPU
	tristate "Mediatek Video Processor Unit"
	depends on VIDEO_DEV && VIDEO_V4L2
	depends on ARCH_MEDIATEK || COMPILE_TEST
	---help---
	    This driver provides downloading VPU firmware and
	    communicating with VPU. This driver for hw video
	    codec embedded in Mediatek's MT8173 SOCs. It is able
	    to handle video decoding/encoding in a range of formats.

	    To compile this driver as a module, choose M here: the
	    module will be called mtk-vpu.

config VIDEO_MEDIATEK_MDP
	tristate "Mediatek MDP driver"
	depends on MTK_IOMMU || COMPILE_TEST
	depends on VIDEO_DEV && VIDEO_V4L2
	depends on ARCH_MEDIATEK || COMPILE_TEST
	select VIDEOBUF2_DMA_CONTIG
	select V4L2_MEM2MEM_DEV
	select VIDEO_MEDIATEK_VPU
	default n
	---help---
	    It is a v4l2 driver and present in Mediatek MT8173 SoCs.
	    The driver supports for scaling and color space conversion.

	    To compile this driver as a module, choose M here: the
	    module will be called mtk-mdp.

config VIDEO_MEDIATEK_VCODEC
	tristate "Mediatek Video Codec driver"
	depends on MTK_IOMMU || COMPILE_TEST
	depends on VIDEO_DEV && VIDEO_V4L2
	depends on ARCH_MEDIATEK || COMPILE_TEST
	select VIDEOBUF2_DMA_CONTIG
	select V4L2_MEM2MEM_DEV
	select VIDEO_MEDIATEK_VPU
	default n
	---help---
	    Mediatek video codec driver provides HW capability to
	    encode and decode in a range of video formats
	    This driver rely on VPU driver to communicate with VPU.

	    To compile this driver as a module, choose M here: the
	    module will be called mtk-vcodec

config VIDEO_MEM2MEM_DEINTERLACE
	tristate "Deinterlace support"
	depends on VIDEO_DEV && VIDEO_V4L2
	depends on HAS_DMA
	select VIDEOBUF2_DMA_CONTIG
	select V4L2_MEM2MEM_DEV
	help
	    Generic deinterlacing V4L2 driver.

config VIDEO_SAMSUNG_S5P_G2D
	tristate "Samsung S5P and EXYNOS4 G2D 2d graphics accelerator driver"
	depends on VIDEO_DEV && VIDEO_V4L2
	depends on ARCH_S5PV210 || ARCH_EXYNOS || COMPILE_TEST
	select VIDEOBUF2_DMA_CONTIG
	select V4L2_MEM2MEM_DEV
	default n
	---help---
	  This is a v4l2 driver for Samsung S5P and EXYNOS4 G2D
	  2d graphics accelerator.

config VIDEO_SAMSUNG_S5P_JPEG
	tristate "Samsung S5P/Exynos3250/Exynos4 JPEG codec driver"
	depends on VIDEO_DEV && VIDEO_V4L2
	depends on ARCH_S5PV210 || ARCH_EXYNOS || COMPILE_TEST
	select VIDEOBUF2_DMA_CONTIG
	select V4L2_MEM2MEM_DEV
	---help---
	  This is a v4l2 driver for Samsung S5P, EXYNOS3250
	  and EXYNOS4 JPEG codec

config VIDEO_SAMSUNG_S5P_MFC
	tristate "Samsung S5P MFC Video Codec"
	depends on VIDEO_DEV && VIDEO_V4L2
	depends on ARCH_S5PV210 || ARCH_EXYNOS || COMPILE_TEST
	select VIDEOBUF2_DMA_CONTIG
	default n
	help
	    MFC 5.1 and 6.x driver for V4L2

config VIDEO_MX2_EMMAPRP
	tristate "MX2 eMMa-PrP support"
	depends on VIDEO_DEV && VIDEO_V4L2
	depends on SOC_IMX27 || COMPILE_TEST
	select VIDEOBUF2_DMA_CONTIG
	select V4L2_MEM2MEM_DEV
	help
	    MX2X chips have a PrP that can be used to process buffers from
	    memory to memory. Operations include resizing and format
	    conversion.

config VIDEO_SAMSUNG_EXYNOS_GSC
	tristate "Samsung Exynos G-Scaler driver"
	depends on VIDEO_DEV && VIDEO_V4L2
	depends on ARCH_EXYNOS || COMPILE_TEST
	select VIDEOBUF2_DMA_CONTIG
	select V4L2_MEM2MEM_DEV
	help
	  This is a v4l2 driver for Samsung EXYNOS5 SoC G-Scaler.

config VIDEO_STI_BDISP
	tristate "STMicroelectronics BDISP 2D blitter driver"
	depends on VIDEO_DEV && VIDEO_V4L2
	depends on ARCH_STI || COMPILE_TEST
	select VIDEOBUF2_DMA_CONTIG
	select V4L2_MEM2MEM_DEV
	help
	  This v4l2 mem2mem driver is a 2D blitter for STMicroelectronics SoC.

config VIDEO_STI_HVA
	tristate "STMicroelectronics HVA multi-format video encoder V4L2 driver"
	depends on VIDEO_DEV && VIDEO_V4L2
	depends on ARCH_STI || COMPILE_TEST
	select VIDEOBUF2_DMA_CONTIG
	select V4L2_MEM2MEM_DEV
	help
	  This V4L2 driver enables HVA (Hardware Video Accelerator) multi-format
	  video encoder of STMicroelectronics SoC, allowing hardware encoding of
	  raw uncompressed formats in various compressed video bitstreams format.

	  To compile this driver as a module, choose M here:
	  the module will be called st-hva.

config VIDEO_STI_HVA_DEBUGFS
	bool "Export STMicroelectronics HVA internals in debugfs"
	depends on VIDEO_STI_HVA
	depends on DEBUG_FS
	help
	  Select this to see information about the internal state and the last
	  operation of STMicroelectronics HVA multi-format video encoder in
	  debugfs.

	  Choose N unless you know you need this.

config VIDEO_STI_DELTA
	tristate "STMicroelectronics DELTA multi-format video decoder V4L2 driver"
	depends on VIDEO_DEV && VIDEO_V4L2
	depends on ARCH_STI || COMPILE_TEST
	help
		This V4L2 driver enables DELTA multi-format video decoder
		of STMicroelectronics STiH4xx SoC series allowing hardware
		decoding of various compressed video bitstream format in
		raw uncompressed format.

		Use this option to see the decoders available for such
		hardware.

		Please notice that the driver will only be built if
		at least one of the DELTA decoder below is selected.

if VIDEO_STI_DELTA

config VIDEO_STI_DELTA_MJPEG
	bool "STMicroelectronics DELTA MJPEG support"
	default y
	help
		Enables DELTA MJPEG hardware support.

		To compile this driver as a module, choose M here:
		the module will be called st-delta.

config VIDEO_STI_DELTA_DRIVER
	tristate
	depends on VIDEO_STI_DELTA
	depends on VIDEO_STI_DELTA_MJPEG
	default VIDEO_STI_DELTA_MJPEG
	select VIDEOBUF2_DMA_CONTIG
	select V4L2_MEM2MEM_DEV
	select RPMSG

endif # VIDEO_STI_DELTA

config VIDEO_SH_VEU
	tristate "SuperH VEU mem2mem video processing driver"
	depends on VIDEO_DEV && VIDEO_V4L2 && HAS_DMA
	select VIDEOBUF2_DMA_CONTIG
	select V4L2_MEM2MEM_DEV
	help
	    Support for the Video Engine Unit (VEU) on SuperH and
	    SH-Mobile SoCs.

config VIDEO_RENESAS_FDP1
	tristate "Renesas Fine Display Processor"
	depends on VIDEO_DEV && VIDEO_V4L2
	depends on ARCH_RENESAS || COMPILE_TEST
	depends on (!ARM64 && !VIDEO_RENESAS_FCP) || VIDEO_RENESAS_FCP
	select VIDEOBUF2_DMA_CONTIG
	select V4L2_MEM2MEM_DEV
	---help---
	  This is a V4L2 driver for the Renesas Fine Display Processor
	  providing colour space conversion, and de-interlacing features.

	  To compile this driver as a module, choose M here: the module
	  will be called rcar_fdp1.

config VIDEO_RENESAS_JPU
	tristate "Renesas JPEG Processing Unit"
	depends on VIDEO_DEV && VIDEO_V4L2
	depends on ARCH_RENESAS || COMPILE_TEST
	select VIDEOBUF2_DMA_CONTIG
	select V4L2_MEM2MEM_DEV
	---help---
	  This is a V4L2 driver for the Renesas JPEG Processing Unit.

	  To compile this driver as a module, choose M here: the module
	  will be called rcar_jpu.

config VIDEO_RENESAS_FCP
	tristate "Renesas Frame Compression Processor"
	depends on ARCH_RENESAS || COMPILE_TEST
	depends on OF
	---help---
	  This is a driver for the Renesas Frame Compression Processor (FCP).
	  The FCP is a companion module of video processing modules in the
	  Renesas R-Car Gen3 SoCs. It handles memory access for the codec,
	  VSP and FDP modules.

	  To compile this driver as a module, choose M here: the module
	  will be called rcar-fcp.

config VIDEO_RENESAS_VSP1
	tristate "Renesas VSP1 Video Processing Engine"
	depends on VIDEO_V4L2 && VIDEO_V4L2_SUBDEV_API
	depends on ARCH_RENESAS || COMPILE_TEST
	depends on (!ARM64 && !VIDEO_RENESAS_FCP) || VIDEO_RENESAS_FCP
	select VIDEOBUF2_DMA_CONTIG
	select VIDEOBUF2_VMALLOC
	---help---
	  This is a V4L2 driver for the Renesas VSP1 video processing engine.

	  To compile this driver as a module, choose M here: the module
	  will be called vsp1.

config VIDEO_ROCKCHIP_RGA
	tristate "Rockchip Raster 2d Graphic Acceleration Unit"
	depends on VIDEO_DEV && VIDEO_V4L2
	depends on ARCH_ROCKCHIP || COMPILE_TEST
	select VIDEOBUF2_DMA_SG
	select V4L2_MEM2MEM_DEV
	default n
	---help---
	  This is a v4l2 driver for Rockchip SOC RGA 2d graphics accelerator.
	  Rockchip RGA is a separate 2D raster graphic acceleration unit.
	  It accelerates 2D graphics operations, such as point/line drawing,
	  image scaling, rotation, BitBLT, alpha blending and image blur/sharpness.

	  To compile this driver as a module choose m here.

config VIDEO_TI_VPE
	tristate "TI VPE (Video Processing Engine) driver"
	depends on VIDEO_DEV && VIDEO_V4L2
	depends on SOC_DRA7XX || COMPILE_TEST
	select VIDEOBUF2_DMA_CONTIG
	select V4L2_MEM2MEM_DEV
	select VIDEO_TI_VPDMA
	select VIDEO_TI_SC
	select VIDEO_TI_CSC
	default n
	---help---
	  Support for the TI VPE(Video Processing Engine) block
	  found on DRA7XX SoC.

config VIDEO_TI_VPE_DEBUG
	bool "VPE debug messages"
	depends on VIDEO_TI_VPE
	---help---
	  Enable debug messages on VPE driver.

config VIDEO_QCOM_VENUS
	tristate "Qualcomm Venus V4L2 encoder/decoder driver"
	depends on VIDEO_DEV && VIDEO_V4L2
	depends on (ARCH_QCOM && IOMMU_DMA) || COMPILE_TEST
	select QCOM_MDT_LOADER if ARCH_QCOM
	select QCOM_SCM if ARCH_QCOM
	select VIDEOBUF2_DMA_SG
	select V4L2_MEM2MEM_DEV
	---help---
	  This is a V4L2 driver for Qualcomm Venus video accelerator
	  hardware. It accelerates encoding and decoding operations
	  on various Qualcomm SoCs.
	  To compile this driver as a module choose m here.

endif # V4L_MEM2MEM_DRIVERS

# TI VIDEO PORT Helper Modules
# These will be selected by VPE and VIP
config VIDEO_TI_VPDMA
	tristate

config VIDEO_TI_SC
	tristate

config VIDEO_TI_CSC
	tristate

menuconfig V4L_TEST_DRIVERS
	bool "Media test drivers"
	depends on MEDIA_CAMERA_SUPPORT

if V4L_TEST_DRIVERS

source "drivers/media/platform/vimc/Kconfig"

source "drivers/media/platform/vivid/Kconfig"

config VIDEO_VIM2M
	tristate "Virtual Memory-to-Memory Driver"
	depends on VIDEO_DEV && VIDEO_V4L2
	select VIDEOBUF2_VMALLOC
	select V4L2_MEM2MEM_DEV
	default n
	---help---
	  This is a virtual test device for the memory-to-memory driver
	  framework.

source "drivers/media/platform/vicodec/Kconfig"

endif #V4L_TEST_DRIVERS

menuconfig DVB_PLATFORM_DRIVERS
	bool "DVB platform devices"
	depends on MEDIA_DIGITAL_TV_SUPPORT
	default n
	---help---
	  Say Y here to enable support for platform-specific Digital TV drivers.

if DVB_PLATFORM_DRIVERS
source "drivers/media/platform/sti/c8sectpfe/Kconfig"
endif #DVB_PLATFORM_DRIVERS

menuconfig CEC_PLATFORM_DRIVERS
	bool "CEC platform devices"
	depends on MEDIA_CEC_SUPPORT

if CEC_PLATFORM_DRIVERS

config VIDEO_CROS_EC_CEC
	tristate "ChromeOS EC CEC driver"
	depends on MFD_CROS_EC
	select CEC_CORE
	select CEC_NOTIFIER
	select CHROME_PLATFORMS
	select CROS_EC_PROTO
	---help---
	  If you say yes here you will get support for the
	  ChromeOS Embedded Controller's CEC.
	  The CEC bus is present in the HDMI connector and enables communication
	  between compatible devices.

config VIDEO_MESON_AO_CEC
	tristate "Amlogic Meson AO CEC driver"
	depends on ARCH_MESON || COMPILE_TEST
	select CEC_CORE
	select CEC_NOTIFIER
	---help---
	  This is a driver for Amlogic Meson SoCs AO CEC interface. It uses the
	  generic CEC framework interface.
	  CEC bus is present in the HDMI connector and enables communication

config CEC_GPIO
	tristate "Generic GPIO-based CEC driver"
	depends on PREEMPT || COMPILE_TEST
	select CEC_CORE
	select CEC_PIN
	select GPIOLIB
	---help---
	  This is a generic GPIO-based CEC driver.
	  The CEC bus is present in the HDMI connector and enables communication
	  between compatible devices.

config VIDEO_SAMSUNG_S5P_CEC
       tristate "Samsung S5P CEC driver"
       depends on ARCH_EXYNOS || COMPILE_TEST
       select CEC_CORE
       select CEC_NOTIFIER
       ---help---
	 This is a driver for Samsung S5P HDMI CEC interface. It uses the
	 generic CEC framework interface.
	 CEC bus is present in the HDMI connector and enables communication
	 between compatible devices.

config VIDEO_STI_HDMI_CEC
       tristate "STMicroelectronics STiH4xx HDMI CEC driver"
       depends on ARCH_STI || COMPILE_TEST
       select CEC_CORE
       select CEC_NOTIFIER
       ---help---
	 This is a driver for STIH4xx HDMI CEC interface. It uses the
	 generic CEC framework interface.
	 CEC bus is present in the HDMI connector and enables communication
	 between compatible devices.

config VIDEO_STM32_HDMI_CEC
       tristate "STMicroelectronics STM32 HDMI CEC driver"
       depends on ARCH_STM32 || COMPILE_TEST
       select REGMAP
       select REGMAP_MMIO
       select CEC_CORE
       ---help---
	 This is a driver for STM32 interface. It uses the
	 generic CEC framework interface.
	 CEC bus is present in the HDMI connector and enables communication
	 between compatible devices.

config VIDEO_TEGRA_HDMI_CEC
       tristate "Tegra HDMI CEC driver"
       depends on ARCH_TEGRA || COMPILE_TEST
       select CEC_CORE
       select CEC_NOTIFIER
       ---help---
	 This is a driver for the Tegra HDMI CEC interface. It uses the
	 generic CEC framework interface.
	 The CEC bus is present in the HDMI connector and enables communication
	 between compatible devices.

endif #CEC_PLATFORM_DRIVERS

menuconfig SDR_PLATFORM_DRIVERS
	bool "SDR platform devices"
	depends on MEDIA_SDR_SUPPORT
	default n
	---help---
	  Say Y here to enable support for platform-specific SDR Drivers.

if SDR_PLATFORM_DRIVERS

config VIDEO_RCAR_DRIF
	tristate "Renesas Digitial Radio Interface (DRIF)"
	depends on VIDEO_V4L2
	depends on ARCH_RENESAS || COMPILE_TEST
	select VIDEOBUF2_VMALLOC
	---help---
	  Say Y if you want to enable R-Car Gen3 DRIF support. DRIF is Digital
	  Radio Interface that interfaces with an RF front end chip. It is a
	  receiver of digital data which uses DMA to transfer received data to
	  a configured location for an application to use.

	  To compile this driver as a module, choose M here; the module
	  will be called rcar_drif.

endif # SDR_PLATFORM_DRIVERS<|MERGE_RESOLUTION|>--- conflicted
+++ resolved
@@ -32,11 +32,8 @@
 
 source "drivers/media/platform/omap/Kconfig"
 
-<<<<<<< HEAD
 source "drivers/media/platform/adi/Kconfig"
 
-=======
->>>>>>> 84df9525
 config VIDEO_SH_VOU
 	tristate "SuperH VOU video output driver"
 	depends on MEDIA_CAMERA_SUPPORT

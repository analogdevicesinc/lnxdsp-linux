#
# MMC/SD host controller drivers
#

comment "MMC/SD/SDIO Host Controller Drivers"

config MMC_DEBUG
	bool "MMC host drivers debugging"
	depends on MMC != n
	help
	  This is an option for use by developers; most people should
	  say N here. This enables MMC host driver debugging. And further
	  added host drivers please don't invent their private macro for
	  debugging.

config MMC_ARMMMCI
	tristate "ARM AMBA Multimedia Card Interface support"
	depends on ARM_AMBA
	help
	  This selects the ARM(R) AMBA(R) PrimeCell Multimedia Card
	  Interface (PL180 and PL181) support.  If you have an ARM(R)
	  platform with a Multimedia Card slot, say Y or M here.

	  If unsure, say N.

config MMC_QCOM_DML
	bool "Qualcomm Data Mover for SD Card Controller"
	depends on MMC_ARMMMCI && QCOM_BAM_DMA
	default y
	help
	  This selects the Qualcomm Data Mover lite/local on SD Card controller.
	  This option will enable the dma to work correctly, if you are using
	  Qcom SOCs and MMC, you would probably need this option to get DMA working.

	  if unsure, say N.

config MMC_PXA
	tristate "Intel PXA25x/26x/27x Multimedia Card Interface support"
	depends on ARCH_PXA
	help
	  This selects the Intel(R) PXA(R) Multimedia card Interface.
	  If you have a PXA(R) platform with a Multimedia Card slot,
	  say Y or M here.

	  If unsure, say N.

config MMC_SDHCI
	tristate "Secure Digital Host Controller Interface support"
	depends on HAS_DMA
	help
	  This selects the generic Secure Digital Host Controller Interface.
	  It is used by manufacturers such as Texas Instruments(R), Ricoh(R)
	  and Toshiba(R). Most controllers found in laptops are of this type.

	  If you have a controller with this interface, say Y or M here. You
	  also need to enable an appropriate bus interface.

	  If unsure, say N.

config MMC_SDHCI_IO_ACCESSORS
	bool
	depends on MMC_SDHCI
	help
	  This is silent Kconfig symbol that is selected by the drivers that
	  need to overwrite SDHCI IO memory accessors.

config MMC_SDHCI_BIG_ENDIAN_32BIT_BYTE_SWAPPER
	bool
	depends on MMC_SDHCI
	select MMC_SDHCI_IO_ACCESSORS
	help
	  This option is selected by drivers running on big endian hosts
	  and performing I/O to a SDHCI controller through a bus that
	  implements a hardware byte swapper using a 32-bit datum.
	  This endian mapping mode is called "data invariance" and
	  has the effect of scrambling the addresses and formats of data
	  accessed in sizes other than the datum size.

	  This is the case for the Nintendo Wii SDHCI.

config MMC_SDHCI_PCI
	tristate "SDHCI support on PCI bus"
	depends on MMC_SDHCI && PCI
	select MMC_CQHCI
	help
	  This selects the PCI Secure Digital Host Controller Interface.
	  Most controllers found today are PCI devices.

	  If you have a controller with this interface, say Y or M here.

	  If unsure, say N.

config MMC_RICOH_MMC
	bool "Ricoh MMC Controller Disabler"
	depends on MMC_SDHCI_PCI
	default y
	help
	  This adds a pci quirk to disable Ricoh MMC Controller. This
	  proprietary controller is unnecessary because the SDHCI driver
	  supports MMC cards on the SD controller, but if it is not
	  disabled, it will steal the MMC cards away - rendering them
	  useless. It is safe to select this even if you don't
	  have a Ricoh based card reader.

	  If unsure, say Y.

config MMC_SDHCI_ACPI
	tristate "SDHCI support for ACPI enumerated SDHCI controllers"
	depends on MMC_SDHCI && ACPI
	select IOSF_MBI if X86
	help
	  This selects support for ACPI enumerated SDHCI controllers,
	  identified by ACPI Compatibility ID PNP0D40 or specific
	  ACPI Hardware IDs.

	  If you have a controller with this interface, say Y or M here.

	  If unsure, say N.

config MMC_SDHCI_PLTFM
	tristate "SDHCI platform and OF driver helper"
	depends on MMC_SDHCI
	help
	  This selects the common helper functions support for Secure Digital
	  Host Controller Interface based platform and OF drivers.

	  If you have a controller with this interface, say Y or M here.

	  If unsure, say N.

config MMC_SDHCI_OF_ARASAN
	tristate "SDHCI OF support for the Arasan SDHCI controllers"
	depends on MMC_SDHCI_PLTFM
	depends on OF
	depends on COMMON_CLK
	select MMC_CQHCI
	help
	  This selects the Arasan Secure Digital Host Controller Interface
	  (SDHCI). This hardware is found e.g. in Xilinx' Zynq SoC.

	  If you have a controller with this interface, say Y or M here.

	  If unsure, say N.

config MMC_SDHCI_OF_AT91
	tristate "SDHCI OF support for the Atmel SDMMC controller"
	depends on MMC_SDHCI_PLTFM
	depends on OF
	help
	  This selects the Atmel SDMMC driver

config MMC_SDHCI_OF_ESDHC
	tristate "SDHCI OF support for the Freescale eSDHC controller"
	depends on MMC_SDHCI_PLTFM
	depends on PPC || ARCH_MXC || ARCH_LAYERSCAPE
	select MMC_SDHCI_IO_ACCESSORS
	select FSL_GUTS
	help
	  This selects the Freescale eSDHC controller support.

	  If you have a controller with this interface, say Y or M here.

	  If unsure, say N.

config MMC_SDHCI_OF_HLWD
	tristate "SDHCI OF support for the Nintendo Wii SDHCI controllers"
	depends on MMC_SDHCI_PLTFM
	depends on PPC
	select MMC_SDHCI_BIG_ENDIAN_32BIT_BYTE_SWAPPER
	help
	  This selects the Secure Digital Host Controller Interface (SDHCI)
	  found in the "Hollywood" chipset of the Nintendo Wii video game
	  console.

	  If you have a controller with this interface, say Y or M here.

	  If unsure, say N.

config MMC_SDHCI_OF_DWCMSHC
	tristate "SDHCI OF support for the Synopsys DWC MSHC"
	depends on MMC_SDHCI_PLTFM
	depends on OF
	depends on COMMON_CLK
	help
	  This selects Synopsys DesignWare Cores Mobile Storage Controller
	  support.
	  If you have a controller with this interface, say Y or M here.
	  If unsure, say N.

config MMC_SDHCI_CADENCE
	tristate "SDHCI support for the Cadence SD/SDIO/eMMC controller"
	depends on MMC_SDHCI_PLTFM
	depends on OF
	help
	  This selects the Cadence SD/SDIO/eMMC driver.

	  If you have a controller with this interface, say Y or M here.

	  If unsure, say N.

config MMC_SDHCI_CNS3XXX
	tristate "SDHCI support on the Cavium Networks CNS3xxx SoC"
	depends on ARCH_CNS3XXX
	depends on MMC_SDHCI_PLTFM
	help
	  This selects the SDHCI support for CNS3xxx System-on-Chip devices.

	  If you have a controller with this interface, say Y or M here.

	  If unsure, say N.

config MMC_SDHCI_ESDHC_IMX
	tristate "SDHCI support for the Freescale eSDHC/uSDHC i.MX controller"
	depends on ARCH_MXC
	depends on MMC_SDHCI_PLTFM
	select MMC_SDHCI_IO_ACCESSORS
	help
	  This selects the Freescale eSDHC/uSDHC controller support
	  found on i.MX25, i.MX35 i.MX5x and i.MX6x.

	  If you have a controller with this interface, say Y or M here.

	  If unsure, say N.

config MMC_SDHCI_DOVE
	tristate "SDHCI support on Marvell's Dove SoC"
	depends on ARCH_DOVE || MACH_DOVE
	depends on MMC_SDHCI_PLTFM
	select MMC_SDHCI_IO_ACCESSORS
	help
	  This selects the Secure Digital Host Controller Interface in
	  Marvell's Dove SoC.

	  If you have a controller with this interface, say Y or M here.

	  If unsure, say N.

config MMC_SDHCI_TEGRA
	tristate "SDHCI platform support for the Tegra SD/MMC Controller"
	depends on ARCH_TEGRA
	depends on MMC_SDHCI_PLTFM
	select MMC_SDHCI_IO_ACCESSORS
	help
	  This selects the Tegra SD/MMC controller. If you have a Tegra
	  platform with SD or MMC devices, say Y or M here.

	  If unsure, say N.

config MMC_SDHCI_S3C
	tristate "SDHCI support on Samsung S3C SoC"
	depends on MMC_SDHCI && PLAT_SAMSUNG
	help
	  This selects the Secure Digital Host Controller Interface (SDHCI)
	  often referrered to as the HSMMC block in some of the Samsung S3C
	  range of SoC.

	  If you have a controller with this interface, say Y or M here.

	  If unsure, say N.

config MMC_SDHCI_SIRF
	tristate "SDHCI support on CSR SiRFprimaII and SiRFmarco SoCs"
	depends on ARCH_SIRF
	depends on MMC_SDHCI_PLTFM
	select MMC_SDHCI_IO_ACCESSORS
	help
	  This selects the SDHCI support for SiRF System-on-Chip devices.

	  If you have a controller with this interface, say Y or M here.

	  If unsure, say N.

config MMC_SDHCI_PXAV3
	tristate "Marvell MMP2 SD Host Controller support (PXAV3)"
	depends on CLKDEV_LOOKUP
	depends on MMC_SDHCI_PLTFM
	depends on ARCH_BERLIN || ARCH_MMP || ARCH_MVEBU || COMPILE_TEST
	default CPU_MMP2
	help
	  This selects the Marvell(R) PXAV3 SD Host Controller.
	  If you have a MMP2 platform with SD Host Controller
	  and a card slot, say Y or M here.

	  If unsure, say N.

config MMC_SDHCI_PXAV2
	tristate "Marvell PXA9XX SD Host Controller support (PXAV2)"
	depends on CLKDEV_LOOKUP
	depends on MMC_SDHCI_PLTFM
	depends on ARCH_MMP || COMPILE_TEST
	default CPU_PXA910
	help
	  This selects the Marvell(R) PXAV2 SD Host Controller.
	  If you have a PXA9XX platform with SD Host Controller
	  and a card slot, say Y or M here.

	  If unsure, say N.

config MMC_SDHCI_SPEAR
	tristate "SDHCI support on ST SPEAr platform"
	depends on MMC_SDHCI && PLAT_SPEAR
	depends on OF
	help
	  This selects the Secure Digital Host Controller Interface (SDHCI)
	  often referrered to as the HSMMC block in some of the ST SPEAR range
	  of SoC

	  If you have a controller with this interface, say Y or M here.

	  If unsure, say N.

config MMC_SDHCI_S3C_DMA
	bool "DMA support on S3C SDHCI"
	depends on MMC_SDHCI_S3C
	help
	  Enable DMA support on the Samsung S3C SDHCI glue. The DMA
	  has proved to be problematic if the controller encounters
	  certain errors, and thus should be treated with care.

	  YMMV.

config MMC_SDHCI_BCM_KONA
	tristate "SDHCI support on Broadcom KONA platform"
	depends on ARCH_BCM_MOBILE
	depends on MMC_SDHCI_PLTFM
	help
	  This selects the Broadcom Kona Secure Digital Host Controller
	  Interface(SDHCI) support.
	  This is used in Broadcom mobile SoCs.

	  If you have a controller with this interface, say Y or M here.

config MMC_SDHCI_F_SDH30
	tristate "SDHCI support for Fujitsu Semiconductor F_SDH30"
	depends on MMC_SDHCI_PLTFM
	depends on OF || ACPI
	help
	  This selects the Secure Digital Host Controller Interface (SDHCI)
	  Needed by some Fujitsu SoC for MMC / SD / SDIO support.
	  If you have a controller with this interface, say Y or M here.

	  If unsure, say N.

config MMC_SDHCI_IPROC
	tristate "SDHCI support for the BCM2835 & iProc SD/MMC Controller"
	depends on ARCH_BCM2835 || ARCH_BCM_IPROC || COMPILE_TEST
	depends on MMC_SDHCI_PLTFM
	default ARCH_BCM_IPROC
	select MMC_SDHCI_IO_ACCESSORS
	help
	  This selects the iProc SD/MMC controller.

	  If you have a BCM2835 or IPROC platform with SD or MMC devices,
	  say Y or M here.

	  If unsure, say N.

config MMC_MESON_GX
	tristate "Amlogic S905/GX*/AXG SD/MMC Host Controller support"
	depends on ARCH_MESON && MMC
	help
	  This selects support for the Amlogic SD/MMC Host Controller
	  found on the S905/GX*/AXG family of SoCs.  This controller is
	  MMC 5.1 compliant and supports SD, eMMC and SDIO interfaces.

	  If you have a controller with this interface, say Y here.

config MMC_MESON_MX_SDIO
	tristate "Amlogic Meson6/Meson8/Meson8b SD/MMC Host Controller support"
	depends on ARCH_MESON || COMPILE_TEST
	depends on COMMON_CLK
	depends on OF
	help
	  This selects support for the SD/MMC Host Controller on
	  Amlogic Meson6, Meson8 and Meson8b SoCs.

	  If you have a controller with this interface, say Y or M here.
	  If unsure, say N.

config MMC_MOXART
	tristate "MOXART SD/MMC Host Controller support"
	depends on ARCH_MOXART && MMC
	help
	  This selects support for the MOXART SD/MMC Host Controller.
	  MOXA provides one multi-functional card reader which can
	  be found on some embedded hardware such as UC-7112-LX.
	  If you have a controller with this interface, say Y here.

config MMC_SDHCI_ST
	tristate "SDHCI support on STMicroelectronics SoC"
	depends on ARCH_STI || FSP2
	depends on MMC_SDHCI_PLTFM
	select MMC_SDHCI_IO_ACCESSORS
	help
	  This selects the Secure Digital Host Controller Interface in
	  STMicroelectronics SoCs.

	  If you have a controller with this interface, say Y or M here.
	  If unsure, say N.

config MMC_OMAP
	tristate "TI OMAP Multimedia Card Interface support"
	depends on ARCH_OMAP
	depends on TPS65010 || !MACH_OMAP_H2
	help
	  This selects the TI OMAP Multimedia card Interface.
	  If you have an OMAP board with a Multimedia Card slot,
	  say Y or M here.

	  If unsure, say N.

config MMC_OMAP_HS
	tristate "TI OMAP High Speed Multimedia Card Interface support"
	depends on ARCH_OMAP2PLUS || ARCH_KEYSTONE || COMPILE_TEST
	help
	  This selects the TI OMAP High Speed Multimedia card Interface.
	  If you have an omap2plus board with a Multimedia Card slot,
	  say Y or M here.

	  If unsure, say N.

config MMC_WBSD
	tristate "Winbond W83L51xD SD/MMC Card Interface support"
	depends on ISA_DMA_API
	help
	  This selects the Winbond(R) W83L51xD Secure digital and
          Multimedia card Interface.
	  If you have a machine with a integrated W83L518D or W83L519D
	  SD/MMC card reader, say Y or M here.

	  If unsure, say N.

config MMC_AU1X
	tristate "Alchemy AU1XX0 MMC Card Interface support"
	depends on MIPS_ALCHEMY
	help
	  This selects the AMD Alchemy(R) Multimedia card interface.
	  If you have a Alchemy platform with a MMC slot, say Y or M here.

	  If unsure, say N.

config MMC_ATMELMCI
	tristate "Atmel SD/MMC Driver (Multimedia Card Interface)"
	depends on ARCH_AT91
	help
	  This selects the Atmel Multimedia Card Interface driver.
	  If you have an AT91 platform with a Multimedia Card slot,
	  say Y or M here.

	  If unsure, say N.

config MMC_SDHCI_MSM
	tristate "Qualcomm SDHCI Controller Support"
	depends on ARCH_QCOM || (ARM && COMPILE_TEST)
	depends on MMC_SDHCI_PLTFM
	select MMC_SDHCI_IO_ACCESSORS
	help
	  This selects the Secure Digital Host Controller Interface (SDHCI)
	  support present in Qualcomm SOCs. The controller supports
	  SD/MMC/SDIO devices.

	  If you have a controller with this interface, say Y or M here.

	  If unsure, say N.

config MMC_MXC
	tristate "Freescale i.MX21/27/31 or MPC512x Multimedia Card support"
	depends on ARCH_MXC || PPC_MPC512x
	help
	  This selects the Freescale i.MX21, i.MX27, i.MX31 or MPC512x
	  Multimedia Card Interface. If you have an i.MX or MPC512x platform
	  with a Multimedia Card slot, say Y or M here.

	  If unsure, say N.

config MMC_MXS
	tristate "Freescale MXS Multimedia Card Interface support"
	depends on ARCH_MXS && MXS_DMA
	help
	  This selects the Freescale SSP MMC controller found on MXS based
	  platforms like mx23/28.

	  If unsure, say N.

config MMC_TIFM_SD
	tristate "TI Flash Media MMC/SD Interface support"
	depends on PCI
	select TIFM_CORE
	help
	  Say Y here if you want to be able to access MMC/SD cards with
	  the Texas Instruments(R) Flash Media card reader, found in many
	  laptops.
	  This option 'selects' (turns on, enables) 'TIFM_CORE', but you
	  probably also need appropriate card reader host adapter, such as
	  'Misc devices: TI Flash Media PCI74xx/PCI76xx host adapter support
	  (TIFM_7XX1)'.

          To compile this driver as a module, choose M here: the
	  module will be called tifm_sd.

config MMC_MVSDIO
	tristate "Marvell MMC/SD/SDIO host driver"
	depends on PLAT_ORION
	depends on OF
	---help---
	  This selects the Marvell SDIO host driver.
	  SDIO may currently be found on the Kirkwood 88F6281 and 88F6192
	  SoC controllers.

	  To compile this driver as a module, choose M here: the
	  module will be called mvsdio.

config MMC_DAVINCI
        tristate "TI DAVINCI Multimedia Card Interface support"
        depends on ARCH_DAVINCI
        help
          This selects the TI DAVINCI Multimedia card Interface.
          If you have an DAVINCI board with a Multimedia Card slot,
          say Y or M here.  If unsure, say N.

config MMC_GOLDFISH
	tristate "goldfish qemu Multimedia Card Interface support"
	depends on GOLDFISH || COMPILE_TEST
	help
	  This selects the Goldfish Multimedia card Interface emulation
	  found on the Goldfish Android virtual device emulation.

config MMC_SPI
	tristate "MMC/SD/SDIO over SPI"
	depends on SPI_MASTER && HAS_DMA
	select CRC7
	select CRC_ITU_T
	help
	  Some systems access MMC/SD/SDIO cards using a SPI controller
	  instead of using a "native" MMC/SD/SDIO controller.  This has a
	  disadvantage of being relatively high overhead, but a compensating
	  advantage of working on many systems without dedicated MMC/SD/SDIO
	  controllers.

	  If unsure, or if your system has no SPI master driver, say N.

config MMC_S3C
	tristate "Samsung S3C SD/MMC Card Interface support"
	depends on ARCH_S3C24XX
	depends on S3C24XX_DMAC
	help
	  This selects a driver for the MCI interface found in
          Samsung's S3C2410, S3C2412, S3C2440, S3C2442 CPUs.
	  If you have a board based on one of those and a MMC/SD
	  slot, say Y or M here.

	  If unsure, say N.

config MMC_S3C_HW_SDIO_IRQ
       bool "Hardware support for SDIO IRQ"
       depends on MMC_S3C
       help
         Enable the hardware support for SDIO interrupts instead of using
	 the generic polling code.

choice
	prompt "Samsung S3C SD/MMC transfer code"
	depends on MMC_S3C

config MMC_S3C_PIO
	bool "Use PIO transfers only"
	help
	  Use PIO to transfer data between memory and the hardware.

	  PIO is slower than DMA as it requires CPU instructions to
	  move the data. This has been the traditional default for
	  the S3C MCI driver.

config MMC_S3C_DMA
	bool "Use DMA transfers only"
	help
	  Use DMA to transfer data between memory and the hardare.

	  Currently, the DMA support in this driver seems to not be
	  working properly and needs to be debugged before this
	  option is useful.

endchoice

config MMC_SDRICOH_CS
	tristate "MMC/SD driver for Ricoh Bay1Controllers"
	depends on PCI && PCMCIA
	help
	  Say Y here if your Notebook reports a Ricoh Bay1Controller PCMCIA
	  card whenever you insert a MMC or SD card into the card slot.

	  To compile this driver as a module, choose M here: the
	  module will be called sdricoh_cs.

config MMC_TMIO_CORE
	tristate

config MMC_TMIO
	tristate "Toshiba Mobile IO Controller (TMIO) MMC/SD function support"
	depends on MFD_TMIO || MFD_ASIC3
	select MMC_TMIO_CORE
	help
	  This provides support for the SD/MMC cell found in TC6393XB,
	  T7L66XB and also HTC ASIC3

config MMC_SDHI
	tristate "Renesas SDHI SD/SDIO controller support"
	depends on SUPERH || ARCH_RENESAS || COMPILE_TEST
	select MMC_TMIO_CORE
	help
	  This provides support for the SDHI SD/SDIO controller found in
	  Renesas SuperH, ARM and ARM64 based SoCs

config MMC_SDHI_SYS_DMAC
	tristate "DMA for SDHI SD/SDIO controllers using SYS-DMAC"
	depends on MMC_SDHI
	default MMC_SDHI if (SUPERH || ARM)
	help
	  This provides DMA support for SDHI SD/SDIO controllers
	  using SYS-DMAC via DMA Engine. This supports the controllers
	  found in SuperH and Renesas ARM based SoCs.

config MMC_SDHI_INTERNAL_DMAC
	tristate "DMA for SDHI SD/SDIO controllers using on-chip bus mastering"
	depends on ARM64 || COMPILE_TEST
	depends on MMC_SDHI
	default MMC_SDHI if ARM64
	help
	  This provides DMA support for SDHI SD/SDIO controllers
	  using on-chip bus mastering. This supports the controllers
	  found in arm64 based SoCs.

config MMC_CB710
	tristate "ENE CB710 MMC/SD Interface support"
	depends on PCI
	select CB710_CORE
	help
	  This option enables support for MMC/SD part of ENE CB710/720 Flash
	  memory card reader found in some laptops (ie. some versions of
	  HP Compaq nx9500).

	  This driver can also be built as a module. If so, the module
	  will be called cb710-mmc.

config MMC_VIA_SDMMC
	tristate "VIA SD/MMC Card Reader Driver"
	depends on PCI
	help
	  This selects the VIA SD/MMC Card Reader driver, say Y or M here.
	  VIA provides one multi-functional card reader which integrated into
	  some motherboards manufactured by VIA. This card reader supports
	  SD/MMC/SDHC.
	  If you have a controller with this interface, say Y or M here.

	  If unsure, say N.

config MMC_CAVIUM_OCTEON
	tristate "Cavium OCTEON SD/MMC Card Interface support"
	depends on CAVIUM_OCTEON_SOC
	help
	  This selects Cavium OCTEON SD/MMC card Interface.
	  If you have an OCTEON board with a Multimedia Card slot,
	  say Y or M here.

	  If unsure, say N.

config MMC_CAVIUM_THUNDERX
	tristate "Cavium ThunderX SD/MMC Card Interface support"
	depends on PCI && 64BIT && (ARM64 || COMPILE_TEST)
	depends on GPIO_THUNDERX
	depends on OF_ADDRESS
	help
	  This selects Cavium ThunderX SD/MMC Card Interface.
	  If you have an Cavium ARM64 board with a Multimedia Card slot
	  or builtin eMMC chip say Y or M here. If built as a module
	  the module will be called thunderx_mmc.ko.

config MMC_DW
	tristate "Synopsys DesignWare Memory Card Interface"
	depends on ARC || ARM || ARM64 || MIPS || COMPILE_TEST
	help
	  This selects support for the Synopsys DesignWare Mobile Storage IP
	  block, this provides host support for SD and MMC interfaces, in both
	  PIO, internal DMA mode and external DMA mode.

config MMC_DW_PLTFM
	tristate "Synopsys Designware MCI Support as platform device"
	depends on MMC_DW
	default y
	help
	  This selects the common helper functions support for Host Controller
	  Interface based platform driver. Please select this option if the IP
	  is present as a platform device. This is the common interface for the
	  Synopsys Designware IP.

	  If you have a controller with this interface, say Y or M here.

	  If unsure, say Y.

config MMC_DW_BLUEFIELD
	tristate "BlueField specific extensions for Synopsys DW Memory Card Interface"
	depends on MMC_DW
	select MMC_DW_PLTFM
	help
	  This selects support for Mellanox BlueField SoC specific extensions to
	  the Synopsys DesignWare Memory Card Interface driver. Select this
	  option for platforms based on Mellanox BlueField SoC's.

config MMC_DW_EXYNOS
	tristate "Exynos specific extensions for Synopsys DW Memory Card Interface"
	depends on MMC_DW
	select MMC_DW_PLTFM
	help
	  This selects support for Samsung Exynos SoC specific extensions to the
	  Synopsys DesignWare Memory Card Interface driver. Select this option
	  for platforms based on Exynos4 and Exynos5 SoC's.

<<<<<<< HEAD
config MMC_DW_ADI
	tristate "ADI specific extensions for Synopsys DW Memory Card Interface"
	depends on MMC_DW
	select MMC_DW_PLTFM
	help
	  This selects support for ADI SoC specific extensions to the Synopsys
	  DesignWare Memory Card Interface driver.
=======
config MMC_DW_HI3798CV200
	tristate "Hi3798CV200 specific extensions for Synopsys DW Memory Card Interface"
	depends on MMC_DW
	select MMC_DW_PLTFM
	help
	  This selects support for HiSilicon Hi3798CV200 SoC specific extensions to the
	  Synopsys DesignWare Memory Card Interface driver. Select this option
	  for platforms based on HiSilicon Hi3798CV200 SoC.
>>>>>>> 84df9525

config MMC_DW_K3
	tristate "K3 specific extensions for Synopsys DW Memory Card Interface"
	depends on MMC_DW
	select MMC_DW_PLTFM
	help
	  This selects support for Hisilicon K3 SoC specific extensions to the
	  Synopsys DesignWare Memory Card Interface driver. Select this option
	  for platforms based on Hisilicon K3 SoC's.

config MMC_DW_PCI
	tristate "Synopsys Designware MCI support on PCI bus"
	depends on MMC_DW && PCI
	help
	  This selects the PCI bus for the Synopsys Designware Mobile Storage IP.
	  Select this option if the IP is present on PCI platform.

	  If you have a controller with this interface, say Y or M here.

	  If unsure, say N.

config MMC_DW_ROCKCHIP
	tristate "Rockchip specific extensions for Synopsys DW Memory Card Interface"
	depends on MMC_DW && ARCH_ROCKCHIP
	select MMC_DW_PLTFM
	help
	  This selects support for Rockchip SoC specific extensions to the
	  Synopsys DesignWare Memory Card Interface driver. Select this option
	  for platforms based on RK3066, RK3188 and RK3288 SoC's.

config MMC_DW_ZX
	tristate "ZTE specific extensions for Synopsys DW Memory Card Interface"
	depends on MMC_DW && ARCH_ZX
	select MMC_DW_PLTFM
	help
	  This selects support for ZTE SoC specific extensions to the
	  Synopsys DesignWare Memory Card Interface driver. Select this option
	  for platforms based on ZX296718 SoC's.

config MMC_SH_MMCIF
	tristate "SuperH Internal MMCIF support"
	depends on SUPERH || ARCH_RENESAS || COMPILE_TEST
	help
	  This selects the MMC Host Interface controller (MMCIF) found in various
	  Renesas SoCs for SH and ARM architectures.


config MMC_JZ4740
	tristate "Ingenic JZ47xx SD/Multimedia Card Interface support"
	depends on MACH_JZ4740 || MACH_JZ4780
	help
	  This selects support for the SD/MMC controller on Ingenic
	  JZ4740, JZ4750, JZ4770 and JZ4780 SoCs.

	  If you have a board based on such a SoC and with a SD/MMC slot,
	  say Y or M here.

config MMC_VUB300
	tristate "VUB300 USB to SDIO/SD/MMC Host Controller support"
	depends on USB
	help
	  This selects support for Elan Digital Systems' VUB300 chip.

	  The VUB300 is a USB-SDIO Host Controller Interface chip
	  that enables the host computer to use SDIO/SD/MMC cards
	  via a USB 2.0 or USB 1.1 host.

	  The VUB300 chip will be found in both physically separate
	  USB to SDIO/SD/MMC adapters and embedded on some motherboards.

	  The VUB300 chip supports SD and MMC memory cards in addition
	  to single and multifunction SDIO cards.

	  Some SDIO cards will need a firmware file to be loaded and
	  sent to VUB300 chip in order to achieve better data throughput.
	  Download these "Offload Pseudocode" from Elan Digital Systems'
	  web-site http://www.elandigitalsystems.com/support/downloads.php
	  and put them in /lib/firmware. Note that without these additional
	  firmware files the VUB300 chip will still function, but not at
	  the best obtainable data rate.

	  To compile this mmc host controller driver as a module,
	  choose M here: the module will be called vub300.

	  If you have a computer with an embedded VUB300 chip
	  or if you intend connecting a USB adapter based on a
	  VUB300 chip say Y or M here.

config MMC_USHC
	tristate "USB SD Host Controller (USHC) support"
	depends on USB
	help
	  This selects support for USB SD Host Controllers based on
	  the Cypress Astoria chip with firmware compliant with CSR's
	  USB SD Host Controller specification (CS-118793-SP).

	  CSR boards with this device include: USB<>SDIO (M1985v2),
	  and Ultrasira.

	  Note: These controllers only support SDIO cards and do not
	  support MMC or SD memory cards.

config MMC_WMT
	tristate "Wondermedia SD/MMC Host Controller support"
	depends on ARCH_VT8500
	default y
	help
	  This selects support for the SD/MMC Host Controller on
	  Wondermedia WM8505/WM8650 based SoCs.

	  To compile this driver as a module, choose M here: the
	  module will be called wmt-sdmmc.

config MMC_USDHI6ROL0
	tristate "Renesas USDHI6ROL0 SD/SDIO Host Controller support"
	depends on HAS_DMA
	help
	  This selects support for the Renesas USDHI6ROL0 SD/SDIO
	  Host Controller

config MMC_REALTEK_PCI
	tristate "Realtek PCI-E SD/MMC Card Interface Driver"
	depends on MISC_RTSX_PCI
	help
	  Say Y here to include driver code to support SD/MMC card interface
	  of Realtek PCI-E card reader

config MMC_REALTEK_USB
	tristate "Realtek USB SD/MMC Card Interface Driver"
	depends on MISC_RTSX_USB
	help
	  Say Y here to include driver code to support SD/MMC card interface
	  of Realtek RTS5129/39 series card reader

config MMC_SUNXI
	tristate "Allwinner sunxi SD/MMC Host Controller support"
	depends on ARCH_SUNXI
	help
	  This selects support for the SD/MMC Host Controller on
	  Allwinner sunxi SoCs.

config MMC_CQHCI
	tristate "Command Queue Host Controller Interface support"
	depends on HAS_DMA
	help
	  This selects the Command Queue Host Controller Interface (CQHCI)
	  support present in host controllers of Qualcomm Technologies, Inc
	  amongst others.
	  This controller supports eMMC devices with command queue support.

	  If you have a controller with this interface, say Y or M here.

	  If unsure, say N.

config MMC_TOSHIBA_PCI
	tristate "Toshiba Type A SD/MMC Card Interface Driver"
	depends on PCI

config MMC_BCM2835
	tristate "Broadcom BCM2835 SDHOST MMC Controller support"
	depends on ARCH_BCM2835 || COMPILE_TEST
	help
	  This selects the BCM2835 SDHOST MMC controller. If you have
	  a BCM2835 platform with SD or MMC devices, say Y or M here.

	  Note that the BCM2835 has two SD controllers: The Arasan
	  sdhci controller (supported by MMC_SDHCI_IPROC) and a custom
	  sdhost controller (supported by this driver).

	  If unsure, say N.

config MMC_MTK
	tristate "MediaTek SD/MMC Card Interface support"
	depends on HAS_DMA
	help
	  This selects the MediaTek(R) Secure digital and Multimedia card Interface.
	  If you have a machine with a integrated SD/MMC card reader, say Y or M here.
	  This is needed if support for any SD/SDIO/MMC devices is required.
	  If unsure, say N.

config MMC_SDHCI_MICROCHIP_PIC32
        tristate "Microchip PIC32MZDA SDHCI support"
        depends on MMC_SDHCI && PIC32MZDA && MMC_SDHCI_PLTFM
        help
          This selects the Secure Digital Host Controller Interface (SDHCI)
          for PIC32MZDA platform.

          If you have a controller with this interface, say Y or M here.

          If unsure, say N.
config MMC_SDHCI_BRCMSTB
	tristate "Broadcom SDIO/SD/MMC support"
	depends on ARCH_BRCMSTB || BMIPS_GENERIC
	depends on MMC_SDHCI_PLTFM
	default y
	help
	  This selects support for the SDIO/SD/MMC Host Controller on
	  Broadcom STB SoCs.

	  If unsure, say Y.

config MMC_SDHCI_XENON
	tristate "Marvell Xenon eMMC/SD/SDIO SDHCI driver"
	depends on MMC_SDHCI_PLTFM
	help
	  This selects Marvell Xenon eMMC/SD/SDIO SDHCI.
	  If you have a controller with this interface, say Y or M here.
	  If unsure, say N.

config MMC_SDHCI_OMAP
	tristate "TI SDHCI Controller Support"
	depends on MMC_SDHCI_PLTFM && OF
	help
	  This selects the Secure Digital Host Controller Interface (SDHCI)
	  support present in TI's DRA7 SOCs. The controller supports
	  SD/MMC/SDIO devices.

	  If you have a controller with this interface, say Y or M here.

	  If unsure, say N.<|MERGE_RESOLUTION|>--- conflicted
+++ resolved
@@ -715,7 +715,15 @@
 	  Synopsys DesignWare Memory Card Interface driver. Select this option
 	  for platforms based on Exynos4 and Exynos5 SoC's.
 
-<<<<<<< HEAD
+config MMC_DW_HI3798CV200
+	tristate "Hi3798CV200 specific extensions for Synopsys DW Memory Card Interface"
+	depends on MMC_DW
+	select MMC_DW_PLTFM
+	help
+	  This selects support for HiSilicon Hi3798CV200 SoC specific extensions to the
+	  Synopsys DesignWare Memory Card Interface driver. Select this option
+	  for platforms based on HiSilicon Hi3798CV200 SoC.
+
 config MMC_DW_ADI
 	tristate "ADI specific extensions for Synopsys DW Memory Card Interface"
 	depends on MMC_DW
@@ -723,16 +731,6 @@
 	help
 	  This selects support for ADI SoC specific extensions to the Synopsys
 	  DesignWare Memory Card Interface driver.
-=======
-config MMC_DW_HI3798CV200
-	tristate "Hi3798CV200 specific extensions for Synopsys DW Memory Card Interface"
-	depends on MMC_DW
-	select MMC_DW_PLTFM
-	help
-	  This selects support for HiSilicon Hi3798CV200 SoC specific extensions to the
-	  Synopsys DesignWare Memory Card Interface driver. Select this option
-	  for platforms based on HiSilicon Hi3798CV200 SoC.
->>>>>>> 84df9525
 
 config MMC_DW_K3
 	tristate "K3 specific extensions for Synopsys DW Memory Card Interface"

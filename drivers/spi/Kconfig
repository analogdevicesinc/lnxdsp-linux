--- conflicted
+++ resolved
@@ -121,35 +121,14 @@
 	  "universal SPI master", and the regular SPI controller.
 	  This driver is for the universal/auxiliary SPI controller.
 
-<<<<<<< HEAD
-config SPI_BFIN5XX
-	tristate "SPI controller driver for ADI Blackfin5xx"
-	depends on BLACKFIN && !BF60x
-	help
-	  This is the SPI controller master driver for Blackfin 5xx processor.
-
 config SPI_ADI_V3
 	tristate "SPI controller v3 for ADI"
 	help
 	  This is the SPI controller v3 master driver
 	  found on ADI SC5xx processor.
 
-config SPI_BFIN_SPORT
-	tristate "SPI bus via Blackfin SPORT"
-	depends on BLACKFIN
-	help
-	  Enable support for a SPI bus via the Blackfin SPORT peripheral.
-
-config SPI_BCM53XX
-	tristate "Broadcom BCM53xx SPI controller"
-	depends on ARCH_BCM_5301X
-	depends on BCMA_POSSIBLE
-	select BCMA
-	help
-          Enable support for the SPI controller on Broadcom BCM53xx ARM SoCs.
-
-=======
->>>>>>> 84df9525
+
+
 config SPI_BCM63XX
 	tristate "Broadcom BCM63xx SPI controller"
 	depends on BCM63XX || COMPILE_TEST

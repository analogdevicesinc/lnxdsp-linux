--- conflicted
+++ resolved
@@ -291,13 +291,9 @@
  * @chain_noise_calib_by_driver: driver has the capability to perform
  *	chain noise calibration operation
  * @shadow_reg_enable: HW shadhow register bit
-<<<<<<< HEAD
-*/
-=======
  * @no_agg_framecnt_info: uCode do not provide aggregation frame count
  *	information
  */
->>>>>>> 4f855938
 struct iwl_base_params {
 	int eeprom_size;
 	int num_of_queues;	/* def: HW dependent */
@@ -328,10 +324,7 @@
 	const bool sensitivity_calib_by_driver;
 	const bool chain_noise_calib_by_driver;
 	const bool shadow_reg_enable;
-<<<<<<< HEAD
-=======
 	const bool no_agg_framecnt_info;
->>>>>>> 4f855938
 };
 /*
  * @advanced_bt_coexist: support advanced bt coexist

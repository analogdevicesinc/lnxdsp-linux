
header-y += ucontext.h

generic-y += auxvec.h
generic-y += barrier.h
generic-y += bitsperlong.h
generic-y += bug.h
generic-y += bugs.h
generic-y += cacheflush.h
generic-y += checksum.h
generic-y += clkdev.h
<<<<<<< HEAD
generic-y += cmpxchg-local.h
generic-y += cmpxchg.h
=======
generic-y += cputime.h
>>>>>>> a4d44266
generic-y += current.h
generic-y += device.h
generic-y += div64.h
generic-y += dma.h
generic-y += emergency-restart.h
generic-y += errno.h
generic-y += exec.h
generic-y += fb.h
generic-y += fcntl.h
generic-y += ftrace.h
generic-y += hardirq.h
generic-y += hw_irq.h
generic-y += ioctl.h
generic-y += ioctls.h
generic-y += ipcbuf.h
generic-y += irq.h
generic-y += irq_regs.h
generic-y += irq_work.h
generic-y += kdebug.h
generic-y += kmap_types.h
generic-y += kvm_para.h
generic-y += local.h
generic-y += mcs_spinlock.h
generic-y += mm-arch-hooks.h
generic-y += mman.h
generic-y += module.h
generic-y += msgbuf.h
generic-y += pci.h
generic-y += percpu.h
generic-y += poll.h
generic-y += posix_types.h
generic-y += preempt.h
generic-y += resource.h
generic-y += sections.h
generic-y += segment.h
generic-y += sembuf.h
generic-y += setup.h
generic-y += shmbuf.h
generic-y += shmparam.h
generic-y += siginfo.h
generic-y += signal.h
generic-y += socket.h
generic-y += sockios.h
generic-y += stat.h
generic-y += statfs.h
generic-y += string.h
generic-y += swab.h
generic-y += switch_to.h
generic-y += termbits.h
generic-y += termios.h
generic-y += topology.h
generic-y += trace_clock.h
generic-y += types.h
generic-y += ucontext.h
generic-y += user.h
generic-y += vga.h
generic-y += word-at-a-time.h
generic-y += xor.h<|MERGE_RESOLUTION|>--- conflicted
+++ resolved
@@ -9,12 +9,6 @@
 generic-y += cacheflush.h
 generic-y += checksum.h
 generic-y += clkdev.h
-<<<<<<< HEAD
-generic-y += cmpxchg-local.h
-generic-y += cmpxchg.h
-=======
-generic-y += cputime.h
->>>>>>> a4d44266
 generic-y += current.h
 generic-y += device.h
 generic-y += div64.h

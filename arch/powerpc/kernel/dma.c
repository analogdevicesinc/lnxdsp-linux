/*
 * Copyright (C) 2006 Benjamin Herrenschmidt, IBM Corporation
 *
 * Provide default implementations of the DMA mapping callbacks for
 * directly mapped busses.
 */

#include <linux/device.h>
#include <linux/dma-mapping.h>
#include <linux/dma-debug.h>
#include <linux/gfp.h>
#include <linux/memblock.h>
#include <linux/export.h>
#include <linux/pci.h>
#include <asm/vio.h>
#include <asm/bug.h>
#include <asm/machdep.h>
#include <asm/swiotlb.h>

/*
 * Generic direct DMA implementation
 *
 * This implementation supports a per-device offset that can be applied if
 * the address at which memory is visible to devices is not 0. Platform code
 * can set archdata.dma_data to an unsigned long holding the offset. By
 * default the offset is PCI_DRAM_OFFSET.
 */

static u64 __maybe_unused get_pfn_limit(struct device *dev)
{
	u64 pfn = (dev->coherent_dma_mask >> PAGE_SHIFT) + 1;
	struct dev_archdata __maybe_unused *sd = &dev->archdata;

#ifdef CONFIG_SWIOTLB
	if (sd->max_direct_dma_addr && sd->dma_ops == &swiotlb_dma_ops)
		pfn = min_t(u64, pfn, sd->max_direct_dma_addr >> PAGE_SHIFT);
#endif

	return pfn;
}

void *dma_direct_alloc_coherent(struct device *dev, size_t size,
				dma_addr_t *dma_handle, gfp_t flag,
				struct dma_attrs *attrs)
{
	void *ret;
#ifdef CONFIG_NOT_COHERENT_CACHE
	ret = __dma_alloc_coherent(dev, size, dma_handle, flag);
	if (ret == NULL)
		return NULL;
	*dma_handle += get_dma_offset(dev);
	return ret;
#else
	struct page *page;
	int node = dev_to_node(dev);
<<<<<<< HEAD
	u64 pfn = get_pfn_limit(dev);
	int zone;

=======
#ifdef CONFIG_FSL_SOC
	u64 pfn = get_pfn_limit(dev);
	int zone;

	/*
	 * This code should be OK on other platforms, but we have drivers that
	 * don't set coherent_dma_mask. As a workaround we just ifdef it. This
	 * whole routine needs some serious cleanup.
	 */

>>>>>>> d1d0b6b6
	zone = dma_pfn_limit_to_zone(pfn);
	if (zone < 0) {
		dev_err(dev, "%s: No suitable zone for pfn %#llx\n",
			__func__, pfn);
		return NULL;
	}

	switch (zone) {
	case ZONE_DMA:
		flag |= GFP_DMA;
		break;
#ifdef CONFIG_ZONE_DMA32
	case ZONE_DMA32:
		flag |= GFP_DMA32;
		break;
#endif
	};
<<<<<<< HEAD
=======
#endif /* CONFIG_FSL_SOC */
>>>>>>> d1d0b6b6

	/* ignore region specifiers */
	flag  &= ~(__GFP_HIGHMEM);

	page = alloc_pages_node(node, flag, get_order(size));
	if (page == NULL)
		return NULL;
	ret = page_address(page);
	memset(ret, 0, size);
	*dma_handle = __pa(ret) + get_dma_offset(dev);

	return ret;
#endif
}

void dma_direct_free_coherent(struct device *dev, size_t size,
			      void *vaddr, dma_addr_t dma_handle,
			      struct dma_attrs *attrs)
{
#ifdef CONFIG_NOT_COHERENT_CACHE
	__dma_free_coherent(size, vaddr);
#else
	free_pages((unsigned long)vaddr, get_order(size));
#endif
}

int dma_direct_mmap_coherent(struct device *dev, struct vm_area_struct *vma,
			     void *cpu_addr, dma_addr_t handle, size_t size,
			     struct dma_attrs *attrs)
{
	unsigned long pfn;

#ifdef CONFIG_NOT_COHERENT_CACHE
	vma->vm_page_prot = pgprot_noncached(vma->vm_page_prot);
	pfn = __dma_get_coherent_pfn((unsigned long)cpu_addr);
#else
	pfn = page_to_pfn(virt_to_page(cpu_addr));
#endif
	return remap_pfn_range(vma, vma->vm_start,
			       pfn + vma->vm_pgoff,
			       vma->vm_end - vma->vm_start,
			       vma->vm_page_prot);
}

static int dma_direct_map_sg(struct device *dev, struct scatterlist *sgl,
			     int nents, enum dma_data_direction direction,
			     struct dma_attrs *attrs)
{
	struct scatterlist *sg;
	int i;

	for_each_sg(sgl, sg, nents, i) {
		sg->dma_address = sg_phys(sg) + get_dma_offset(dev);
		sg->dma_length = sg->length;
		__dma_sync_page(sg_page(sg), sg->offset, sg->length, direction);
	}

	return nents;
}

static void dma_direct_unmap_sg(struct device *dev, struct scatterlist *sg,
				int nents, enum dma_data_direction direction,
				struct dma_attrs *attrs)
{
}

static int dma_direct_dma_supported(struct device *dev, u64 mask)
{
#ifdef CONFIG_PPC64
	/* Could be improved so platforms can set the limit in case
	 * they have limited DMA windows
	 */
	return mask >= get_dma_offset(dev) + (memblock_end_of_DRAM() - 1);
#else
	return 1;
#endif
}

static u64 dma_direct_get_required_mask(struct device *dev)
{
	u64 end, mask;

	end = memblock_end_of_DRAM() + get_dma_offset(dev);

	mask = 1ULL << (fls64(end) - 1);
	mask += mask - 1;

	return mask;
}

static inline dma_addr_t dma_direct_map_page(struct device *dev,
					     struct page *page,
					     unsigned long offset,
					     size_t size,
					     enum dma_data_direction dir,
					     struct dma_attrs *attrs)
{
	BUG_ON(dir == DMA_NONE);
	__dma_sync_page(page, offset, size, dir);
	return page_to_phys(page) + offset + get_dma_offset(dev);
}

static inline void dma_direct_unmap_page(struct device *dev,
					 dma_addr_t dma_address,
					 size_t size,
					 enum dma_data_direction direction,
					 struct dma_attrs *attrs)
{
}

#ifdef CONFIG_NOT_COHERENT_CACHE
static inline void dma_direct_sync_sg(struct device *dev,
		struct scatterlist *sgl, int nents,
		enum dma_data_direction direction)
{
	struct scatterlist *sg;
	int i;

	for_each_sg(sgl, sg, nents, i)
		__dma_sync_page(sg_page(sg), sg->offset, sg->length, direction);
}

static inline void dma_direct_sync_single(struct device *dev,
					  dma_addr_t dma_handle, size_t size,
					  enum dma_data_direction direction)
{
	__dma_sync(bus_to_virt(dma_handle), size, direction);
}
#endif

struct dma_map_ops dma_direct_ops = {
	.alloc				= dma_direct_alloc_coherent,
	.free				= dma_direct_free_coherent,
	.mmap				= dma_direct_mmap_coherent,
	.map_sg				= dma_direct_map_sg,
	.unmap_sg			= dma_direct_unmap_sg,
	.dma_supported			= dma_direct_dma_supported,
	.map_page			= dma_direct_map_page,
	.unmap_page			= dma_direct_unmap_page,
	.get_required_mask		= dma_direct_get_required_mask,
#ifdef CONFIG_NOT_COHERENT_CACHE
	.sync_single_for_cpu 		= dma_direct_sync_single,
	.sync_single_for_device 	= dma_direct_sync_single,
	.sync_sg_for_cpu 		= dma_direct_sync_sg,
	.sync_sg_for_device 		= dma_direct_sync_sg,
#endif
};
EXPORT_SYMBOL(dma_direct_ops);

#define PREALLOC_DMA_DEBUG_ENTRIES (1 << 16)

int __dma_set_mask(struct device *dev, u64 dma_mask)
{
	struct dma_map_ops *dma_ops = get_dma_ops(dev);

	if ((dma_ops != NULL) && (dma_ops->set_dma_mask != NULL))
		return dma_ops->set_dma_mask(dev, dma_mask);
	if (!dev->dma_mask || !dma_supported(dev, dma_mask))
		return -EIO;
	*dev->dma_mask = dma_mask;
	return 0;
}

int dma_set_mask(struct device *dev, u64 dma_mask)
{
	if (ppc_md.dma_set_mask)
		return ppc_md.dma_set_mask(dev, dma_mask);
	return __dma_set_mask(dev, dma_mask);
}
EXPORT_SYMBOL(dma_set_mask);

u64 __dma_get_required_mask(struct device *dev)
{
	struct dma_map_ops *dma_ops = get_dma_ops(dev);

	if (unlikely(dma_ops == NULL))
		return 0;

	if (dma_ops->get_required_mask)
		return dma_ops->get_required_mask(dev);

	return DMA_BIT_MASK(8 * sizeof(dma_addr_t));
}

u64 dma_get_required_mask(struct device *dev)
{
	if (ppc_md.dma_get_required_mask)
		return ppc_md.dma_get_required_mask(dev);

	return __dma_get_required_mask(dev);
}
EXPORT_SYMBOL_GPL(dma_get_required_mask);

static int __init dma_init(void)
{
	dma_debug_init(PREALLOC_DMA_DEBUG_ENTRIES);
#ifdef CONFIG_PCI
	dma_debug_add_bus(&pci_bus_type);
#endif
#ifdef CONFIG_IBMVIO
	dma_debug_add_bus(&vio_bus_type);
#endif

       return 0;
}
fs_initcall(dma_init);
<|MERGE_RESOLUTION|>--- conflicted
+++ resolved
@@ -53,11 +53,6 @@
 #else
 	struct page *page;
 	int node = dev_to_node(dev);
-<<<<<<< HEAD
-	u64 pfn = get_pfn_limit(dev);
-	int zone;
-
-=======
 #ifdef CONFIG_FSL_SOC
 	u64 pfn = get_pfn_limit(dev);
 	int zone;
@@ -68,7 +63,6 @@
 	 * whole routine needs some serious cleanup.
 	 */
 
->>>>>>> d1d0b6b6
 	zone = dma_pfn_limit_to_zone(pfn);
 	if (zone < 0) {
 		dev_err(dev, "%s: No suitable zone for pfn %#llx\n",
@@ -86,10 +80,7 @@
 		break;
 #endif
 	};
-<<<<<<< HEAD
-=======
 #endif /* CONFIG_FSL_SOC */
->>>>>>> d1d0b6b6
 
 	/* ignore region specifiers */
 	flag  &= ~(__GFP_HIGHMEM);

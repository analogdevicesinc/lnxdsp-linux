/*
 * Copyright (C) 2012 Fusion-io  All rights reserved.
 * Copyright (C) 2012 Intel Corp. All rights reserved.
 *
 * This program is free software; you can redistribute it and/or
 * modify it under the terms of the GNU General Public
 * License v2 as published by the Free Software Foundation.
 *
 * This program is distributed in the hope that it will be useful,
 * but WITHOUT ANY WARRANTY; without even the implied warranty of
 * MERCHANTABILITY or FITNESS FOR A PARTICULAR PURPOSE.  See the GNU
 * General Public License for more details.
 *
 * You should have received a copy of the GNU General Public
 * License along with this program; if not, write to the
 * Free Software Foundation, Inc., 59 Temple Place - Suite 330,
 * Boston, MA 021110-1307, USA.
 */
#include <linux/sched.h>
#include <linux/wait.h>
#include <linux/bio.h>
#include <linux/slab.h>
#include <linux/buffer_head.h>
#include <linux/blkdev.h>
#include <linux/random.h>
#include <linux/iocontext.h>
#include <linux/capability.h>
#include <linux/ratelimit.h>
#include <linux/kthread.h>
#include <linux/raid/pq.h>
#include <linux/hash.h>
#include <linux/list_sort.h>
#include <linux/raid/xor.h>
#include <linux/vmalloc.h>
#include <asm/div64.h>
#include "ctree.h"
#include "extent_map.h"
#include "disk-io.h"
#include "transaction.h"
#include "print-tree.h"
#include "volumes.h"
#include "raid56.h"
#include "async-thread.h"
#include "check-integrity.h"
#include "rcu-string.h"

/* set when additional merges to this rbio are not allowed */
#define RBIO_RMW_LOCKED_BIT	1

/*
 * set when this rbio is sitting in the hash, but it is just a cache
 * of past RMW
 */
#define RBIO_CACHE_BIT		2

/*
 * set when it is safe to trust the stripe_pages for caching
 */
#define RBIO_CACHE_READY_BIT	3

#define RBIO_CACHE_SIZE 1024

enum btrfs_rbio_ops {
	BTRFS_RBIO_WRITE,
	BTRFS_RBIO_READ_REBUILD,
	BTRFS_RBIO_PARITY_SCRUB,
	BTRFS_RBIO_REBUILD_MISSING,
};

struct btrfs_raid_bio {
	struct btrfs_fs_info *fs_info;
	struct btrfs_bio *bbio;

	/* while we're doing rmw on a stripe
	 * we put it into a hash table so we can
	 * lock the stripe and merge more rbios
	 * into it.
	 */
	struct list_head hash_list;

	/*
	 * LRU list for the stripe cache
	 */
	struct list_head stripe_cache;

	/*
	 * for scheduling work in the helper threads
	 */
	struct btrfs_work work;

	/*
	 * bio list and bio_list_lock are used
	 * to add more bios into the stripe
	 * in hopes of avoiding the full rmw
	 */
	struct bio_list bio_list;
	spinlock_t bio_list_lock;

	/* also protected by the bio_list_lock, the
	 * plug list is used by the plugging code
	 * to collect partial bios while plugged.  The
	 * stripe locking code also uses it to hand off
	 * the stripe lock to the next pending IO
	 */
	struct list_head plug_list;

	/*
	 * flags that tell us if it is safe to
	 * merge with this bio
	 */
	unsigned long flags;

	/* size of each individual stripe on disk */
	int stripe_len;

	/* number of data stripes (no p/q) */
	int nr_data;

	int real_stripes;

	int stripe_npages;
	/*
	 * set if we're doing a parity rebuild
	 * for a read from higher up, which is handled
	 * differently from a parity rebuild as part of
	 * rmw
	 */
	enum btrfs_rbio_ops operation;

	/* first bad stripe */
	int faila;

	/* second bad stripe (for raid6 use) */
	int failb;

	int scrubp;
	/*
	 * number of pages needed to represent the full
	 * stripe
	 */
	int nr_pages;

	/*
	 * size of all the bios in the bio_list.  This
	 * helps us decide if the rbio maps to a full
	 * stripe or not
	 */
	int bio_list_bytes;

	int generic_bio_cnt;

	atomic_t refs;

	atomic_t stripes_pending;

	atomic_t error;
	/*
	 * these are two arrays of pointers.  We allocate the
	 * rbio big enough to hold them both and setup their
	 * locations when the rbio is allocated
	 */

	/* pointers to pages that we allocated for
	 * reading/writing stripes directly from the disk (including P/Q)
	 */
	struct page **stripe_pages;

	/*
	 * pointers to the pages in the bio_list.  Stored
	 * here for faster lookup
	 */
	struct page **bio_pages;

	/*
	 * bitmap to record which horizontal stripe has data
	 */
	unsigned long *dbitmap;
};

static int __raid56_parity_recover(struct btrfs_raid_bio *rbio);
static noinline void finish_rmw(struct btrfs_raid_bio *rbio);
static void rmw_work(struct btrfs_work *work);
static void read_rebuild_work(struct btrfs_work *work);
static void async_rmw_stripe(struct btrfs_raid_bio *rbio);
static void async_read_rebuild(struct btrfs_raid_bio *rbio);
static int fail_bio_stripe(struct btrfs_raid_bio *rbio, struct bio *bio);
static int fail_rbio_index(struct btrfs_raid_bio *rbio, int failed);
static void __free_raid_bio(struct btrfs_raid_bio *rbio);
static void index_rbio_pages(struct btrfs_raid_bio *rbio);
static int alloc_rbio_pages(struct btrfs_raid_bio *rbio);

static noinline void finish_parity_scrub(struct btrfs_raid_bio *rbio,
					 int need_check);
static void async_scrub_parity(struct btrfs_raid_bio *rbio);

/*
 * the stripe hash table is used for locking, and to collect
 * bios in hopes of making a full stripe
 */
int btrfs_alloc_stripe_hash_table(struct btrfs_fs_info *info)
{
	struct btrfs_stripe_hash_table *table;
	struct btrfs_stripe_hash_table *x;
	struct btrfs_stripe_hash *cur;
	struct btrfs_stripe_hash *h;
	int num_entries = 1 << BTRFS_STRIPE_HASH_TABLE_BITS;
	int i;
	int table_size;

	if (info->stripe_hash_table)
		return 0;

	/*
	 * The table is large, starting with order 4 and can go as high as
	 * order 7 in case lock debugging is turned on.
	 *
	 * Try harder to allocate and fallback to vmalloc to lower the chance
	 * of a failing mount.
	 */
	table_size = sizeof(*table) + sizeof(*h) * num_entries;
	table = kzalloc(table_size, GFP_KERNEL | __GFP_NOWARN | __GFP_REPEAT);
	if (!table) {
		table = vzalloc(table_size);
		if (!table)
			return -ENOMEM;
	}

	spin_lock_init(&table->cache_lock);
	INIT_LIST_HEAD(&table->stripe_cache);

	h = table->table;

	for (i = 0; i < num_entries; i++) {
		cur = h + i;
		INIT_LIST_HEAD(&cur->hash_list);
		spin_lock_init(&cur->lock);
		init_waitqueue_head(&cur->wait);
	}

	x = cmpxchg(&info->stripe_hash_table, NULL, table);
	if (x)
		kvfree(x);
	return 0;
}

/*
 * caching an rbio means to copy anything from the
 * bio_pages array into the stripe_pages array.  We
 * use the page uptodate bit in the stripe cache array
 * to indicate if it has valid data
 *
 * once the caching is done, we set the cache ready
 * bit.
 */
static void cache_rbio_pages(struct btrfs_raid_bio *rbio)
{
	int i;
	char *s;
	char *d;
	int ret;

	ret = alloc_rbio_pages(rbio);
	if (ret)
		return;

	for (i = 0; i < rbio->nr_pages; i++) {
		if (!rbio->bio_pages[i])
			continue;

		s = kmap(rbio->bio_pages[i]);
		d = kmap(rbio->stripe_pages[i]);

		memcpy(d, s, PAGE_CACHE_SIZE);

		kunmap(rbio->bio_pages[i]);
		kunmap(rbio->stripe_pages[i]);
		SetPageUptodate(rbio->stripe_pages[i]);
	}
	set_bit(RBIO_CACHE_READY_BIT, &rbio->flags);
}

/*
 * we hash on the first logical address of the stripe
 */
static int rbio_bucket(struct btrfs_raid_bio *rbio)
{
	u64 num = rbio->bbio->raid_map[0];

	/*
	 * we shift down quite a bit.  We're using byte
	 * addressing, and most of the lower bits are zeros.
	 * This tends to upset hash_64, and it consistently
	 * returns just one or two different values.
	 *
	 * shifting off the lower bits fixes things.
	 */
	return hash_64(num >> 16, BTRFS_STRIPE_HASH_TABLE_BITS);
}

/*
 * stealing an rbio means taking all the uptodate pages from the stripe
 * array in the source rbio and putting them into the destination rbio
 */
static void steal_rbio(struct btrfs_raid_bio *src, struct btrfs_raid_bio *dest)
{
	int i;
	struct page *s;
	struct page *d;

	if (!test_bit(RBIO_CACHE_READY_BIT, &src->flags))
		return;

	for (i = 0; i < dest->nr_pages; i++) {
		s = src->stripe_pages[i];
		if (!s || !PageUptodate(s)) {
			continue;
		}

		d = dest->stripe_pages[i];
		if (d)
			__free_page(d);

		dest->stripe_pages[i] = s;
		src->stripe_pages[i] = NULL;
	}
}

/*
 * merging means we take the bio_list from the victim and
 * splice it into the destination.  The victim should
 * be discarded afterwards.
 *
 * must be called with dest->rbio_list_lock held
 */
static void merge_rbio(struct btrfs_raid_bio *dest,
		       struct btrfs_raid_bio *victim)
{
	bio_list_merge(&dest->bio_list, &victim->bio_list);
	dest->bio_list_bytes += victim->bio_list_bytes;
	dest->generic_bio_cnt += victim->generic_bio_cnt;
	bio_list_init(&victim->bio_list);
}

/*
 * used to prune items that are in the cache.  The caller
 * must hold the hash table lock.
 */
static void __remove_rbio_from_cache(struct btrfs_raid_bio *rbio)
{
	int bucket = rbio_bucket(rbio);
	struct btrfs_stripe_hash_table *table;
	struct btrfs_stripe_hash *h;
	int freeit = 0;

	/*
	 * check the bit again under the hash table lock.
	 */
	if (!test_bit(RBIO_CACHE_BIT, &rbio->flags))
		return;

	table = rbio->fs_info->stripe_hash_table;
	h = table->table + bucket;

	/* hold the lock for the bucket because we may be
	 * removing it from the hash table
	 */
	spin_lock(&h->lock);

	/*
	 * hold the lock for the bio list because we need
	 * to make sure the bio list is empty
	 */
	spin_lock(&rbio->bio_list_lock);

	if (test_and_clear_bit(RBIO_CACHE_BIT, &rbio->flags)) {
		list_del_init(&rbio->stripe_cache);
		table->cache_size -= 1;
		freeit = 1;

		/* if the bio list isn't empty, this rbio is
		 * still involved in an IO.  We take it out
		 * of the cache list, and drop the ref that
		 * was held for the list.
		 *
		 * If the bio_list was empty, we also remove
		 * the rbio from the hash_table, and drop
		 * the corresponding ref
		 */
		if (bio_list_empty(&rbio->bio_list)) {
			if (!list_empty(&rbio->hash_list)) {
				list_del_init(&rbio->hash_list);
				atomic_dec(&rbio->refs);
				BUG_ON(!list_empty(&rbio->plug_list));
			}
		}
	}

	spin_unlock(&rbio->bio_list_lock);
	spin_unlock(&h->lock);

	if (freeit)
		__free_raid_bio(rbio);
}

/*
 * prune a given rbio from the cache
 */
static void remove_rbio_from_cache(struct btrfs_raid_bio *rbio)
{
	struct btrfs_stripe_hash_table *table;
	unsigned long flags;

	if (!test_bit(RBIO_CACHE_BIT, &rbio->flags))
		return;

	table = rbio->fs_info->stripe_hash_table;

	spin_lock_irqsave(&table->cache_lock, flags);
	__remove_rbio_from_cache(rbio);
	spin_unlock_irqrestore(&table->cache_lock, flags);
}

/*
 * remove everything in the cache
 */
static void btrfs_clear_rbio_cache(struct btrfs_fs_info *info)
{
	struct btrfs_stripe_hash_table *table;
	unsigned long flags;
	struct btrfs_raid_bio *rbio;

	table = info->stripe_hash_table;

	spin_lock_irqsave(&table->cache_lock, flags);
	while (!list_empty(&table->stripe_cache)) {
		rbio = list_entry(table->stripe_cache.next,
				  struct btrfs_raid_bio,
				  stripe_cache);
		__remove_rbio_from_cache(rbio);
	}
	spin_unlock_irqrestore(&table->cache_lock, flags);
}

/*
 * remove all cached entries and free the hash table
 * used by unmount
 */
void btrfs_free_stripe_hash_table(struct btrfs_fs_info *info)
{
	if (!info->stripe_hash_table)
		return;
	btrfs_clear_rbio_cache(info);
	kvfree(info->stripe_hash_table);
	info->stripe_hash_table = NULL;
}

/*
 * insert an rbio into the stripe cache.  It
 * must have already been prepared by calling
 * cache_rbio_pages
 *
 * If this rbio was already cached, it gets
 * moved to the front of the lru.
 *
 * If the size of the rbio cache is too big, we
 * prune an item.
 */
static void cache_rbio(struct btrfs_raid_bio *rbio)
{
	struct btrfs_stripe_hash_table *table;
	unsigned long flags;

	if (!test_bit(RBIO_CACHE_READY_BIT, &rbio->flags))
		return;

	table = rbio->fs_info->stripe_hash_table;

	spin_lock_irqsave(&table->cache_lock, flags);
	spin_lock(&rbio->bio_list_lock);

	/* bump our ref if we were not in the list before */
	if (!test_and_set_bit(RBIO_CACHE_BIT, &rbio->flags))
		atomic_inc(&rbio->refs);

	if (!list_empty(&rbio->stripe_cache)){
		list_move(&rbio->stripe_cache, &table->stripe_cache);
	} else {
		list_add(&rbio->stripe_cache, &table->stripe_cache);
		table->cache_size += 1;
	}

	spin_unlock(&rbio->bio_list_lock);

	if (table->cache_size > RBIO_CACHE_SIZE) {
		struct btrfs_raid_bio *found;

		found = list_entry(table->stripe_cache.prev,
				  struct btrfs_raid_bio,
				  stripe_cache);

		if (found != rbio)
			__remove_rbio_from_cache(found);
	}

	spin_unlock_irqrestore(&table->cache_lock, flags);
	return;
}

/*
 * helper function to run the xor_blocks api.  It is only
 * able to do MAX_XOR_BLOCKS at a time, so we need to
 * loop through.
 */
static void run_xor(void **pages, int src_cnt, ssize_t len)
{
	int src_off = 0;
	int xor_src_cnt = 0;
	void *dest = pages[src_cnt];

	while(src_cnt > 0) {
		xor_src_cnt = min(src_cnt, MAX_XOR_BLOCKS);
		xor_blocks(xor_src_cnt, len, dest, pages + src_off);

		src_cnt -= xor_src_cnt;
		src_off += xor_src_cnt;
	}
}

/*
 * returns true if the bio list inside this rbio
 * covers an entire stripe (no rmw required).
 * Must be called with the bio list lock held, or
 * at a time when you know it is impossible to add
 * new bios into the list
 */
static int __rbio_is_full(struct btrfs_raid_bio *rbio)
{
	unsigned long size = rbio->bio_list_bytes;
	int ret = 1;

	if (size != rbio->nr_data * rbio->stripe_len)
		ret = 0;

	BUG_ON(size > rbio->nr_data * rbio->stripe_len);
	return ret;
}

static int rbio_is_full(struct btrfs_raid_bio *rbio)
{
	unsigned long flags;
	int ret;

	spin_lock_irqsave(&rbio->bio_list_lock, flags);
	ret = __rbio_is_full(rbio);
	spin_unlock_irqrestore(&rbio->bio_list_lock, flags);
	return ret;
}

/*
 * returns 1 if it is safe to merge two rbios together.
 * The merging is safe if the two rbios correspond to
 * the same stripe and if they are both going in the same
 * direction (read vs write), and if neither one is
 * locked for final IO
 *
 * The caller is responsible for locking such that
 * rmw_locked is safe to test
 */
static int rbio_can_merge(struct btrfs_raid_bio *last,
			  struct btrfs_raid_bio *cur)
{
	if (test_bit(RBIO_RMW_LOCKED_BIT, &last->flags) ||
	    test_bit(RBIO_RMW_LOCKED_BIT, &cur->flags))
		return 0;

	/*
	 * we can't merge with cached rbios, since the
	 * idea is that when we merge the destination
	 * rbio is going to run our IO for us.  We can
	 * steal from cached rbio's though, other functions
	 * handle that.
	 */
	if (test_bit(RBIO_CACHE_BIT, &last->flags) ||
	    test_bit(RBIO_CACHE_BIT, &cur->flags))
		return 0;

	if (last->bbio->raid_map[0] !=
	    cur->bbio->raid_map[0])
		return 0;

	/* we can't merge with different operations */
	if (last->operation != cur->operation)
		return 0;
	/*
	 * We've need read the full stripe from the drive.
	 * check and repair the parity and write the new results.
	 *
	 * We're not allowed to add any new bios to the
	 * bio list here, anyone else that wants to
	 * change this stripe needs to do their own rmw.
	 */
	if (last->operation == BTRFS_RBIO_PARITY_SCRUB ||
	    cur->operation == BTRFS_RBIO_PARITY_SCRUB)
		return 0;

	if (last->operation == BTRFS_RBIO_REBUILD_MISSING ||
	    cur->operation == BTRFS_RBIO_REBUILD_MISSING)
		return 0;

	return 1;
}

/*
 * helper to index into the pstripe
 */
static struct page *rbio_pstripe_page(struct btrfs_raid_bio *rbio, int index)
{
	index += (rbio->nr_data * rbio->stripe_len) >> PAGE_CACHE_SHIFT;
	return rbio->stripe_pages[index];
}

/*
 * helper to index into the qstripe, returns null
 * if there is no qstripe
 */
static struct page *rbio_qstripe_page(struct btrfs_raid_bio *rbio, int index)
{
	if (rbio->nr_data + 1 == rbio->real_stripes)
		return NULL;

	index += ((rbio->nr_data + 1) * rbio->stripe_len) >>
		PAGE_CACHE_SHIFT;
	return rbio->stripe_pages[index];
}

/*
 * The first stripe in the table for a logical address
 * has the lock.  rbios are added in one of three ways:
 *
 * 1) Nobody has the stripe locked yet.  The rbio is given
 * the lock and 0 is returned.  The caller must start the IO
 * themselves.
 *
 * 2) Someone has the stripe locked, but we're able to merge
 * with the lock owner.  The rbio is freed and the IO will
 * start automatically along with the existing rbio.  1 is returned.
 *
 * 3) Someone has the stripe locked, but we're not able to merge.
 * The rbio is added to the lock owner's plug list, or merged into
 * an rbio already on the plug list.  When the lock owner unlocks,
 * the next rbio on the list is run and the IO is started automatically.
 * 1 is returned
 *
 * If we return 0, the caller still owns the rbio and must continue with
 * IO submission.  If we return 1, the caller must assume the rbio has
 * already been freed.
 */
static noinline int lock_stripe_add(struct btrfs_raid_bio *rbio)
{
	int bucket = rbio_bucket(rbio);
	struct btrfs_stripe_hash *h = rbio->fs_info->stripe_hash_table->table + bucket;
	struct btrfs_raid_bio *cur;
	struct btrfs_raid_bio *pending;
	unsigned long flags;
	DEFINE_WAIT(wait);
	struct btrfs_raid_bio *freeit = NULL;
	struct btrfs_raid_bio *cache_drop = NULL;
	int ret = 0;
	int walk = 0;

	spin_lock_irqsave(&h->lock, flags);
	list_for_each_entry(cur, &h->hash_list, hash_list) {
		walk++;
		if (cur->bbio->raid_map[0] == rbio->bbio->raid_map[0]) {
			spin_lock(&cur->bio_list_lock);

			/* can we steal this cached rbio's pages? */
			if (bio_list_empty(&cur->bio_list) &&
			    list_empty(&cur->plug_list) &&
			    test_bit(RBIO_CACHE_BIT, &cur->flags) &&
			    !test_bit(RBIO_RMW_LOCKED_BIT, &cur->flags)) {
				list_del_init(&cur->hash_list);
				atomic_dec(&cur->refs);

				steal_rbio(cur, rbio);
				cache_drop = cur;
				spin_unlock(&cur->bio_list_lock);

				goto lockit;
			}

			/* can we merge into the lock owner? */
			if (rbio_can_merge(cur, rbio)) {
				merge_rbio(cur, rbio);
				spin_unlock(&cur->bio_list_lock);
				freeit = rbio;
				ret = 1;
				goto out;
			}


			/*
			 * we couldn't merge with the running
			 * rbio, see if we can merge with the
			 * pending ones.  We don't have to
			 * check for rmw_locked because there
			 * is no way they are inside finish_rmw
			 * right now
			 */
			list_for_each_entry(pending, &cur->plug_list,
					    plug_list) {
				if (rbio_can_merge(pending, rbio)) {
					merge_rbio(pending, rbio);
					spin_unlock(&cur->bio_list_lock);
					freeit = rbio;
					ret = 1;
					goto out;
				}
			}

			/* no merging, put us on the tail of the plug list,
			 * our rbio will be started with the currently
			 * running rbio unlocks
			 */
			list_add_tail(&rbio->plug_list, &cur->plug_list);
			spin_unlock(&cur->bio_list_lock);
			ret = 1;
			goto out;
		}
	}
lockit:
	atomic_inc(&rbio->refs);
	list_add(&rbio->hash_list, &h->hash_list);
out:
	spin_unlock_irqrestore(&h->lock, flags);
	if (cache_drop)
		remove_rbio_from_cache(cache_drop);
	if (freeit)
		__free_raid_bio(freeit);
	return ret;
}

/*
 * called as rmw or parity rebuild is completed.  If the plug list has more
 * rbios waiting for this stripe, the next one on the list will be started
 */
static noinline void unlock_stripe(struct btrfs_raid_bio *rbio)
{
	int bucket;
	struct btrfs_stripe_hash *h;
	unsigned long flags;
	int keep_cache = 0;

	bucket = rbio_bucket(rbio);
	h = rbio->fs_info->stripe_hash_table->table + bucket;

	if (list_empty(&rbio->plug_list))
		cache_rbio(rbio);

	spin_lock_irqsave(&h->lock, flags);
	spin_lock(&rbio->bio_list_lock);

	if (!list_empty(&rbio->hash_list)) {
		/*
		 * if we're still cached and there is no other IO
		 * to perform, just leave this rbio here for others
		 * to steal from later
		 */
		if (list_empty(&rbio->plug_list) &&
		    test_bit(RBIO_CACHE_BIT, &rbio->flags)) {
			keep_cache = 1;
			clear_bit(RBIO_RMW_LOCKED_BIT, &rbio->flags);
			BUG_ON(!bio_list_empty(&rbio->bio_list));
			goto done;
		}

		list_del_init(&rbio->hash_list);
		atomic_dec(&rbio->refs);

		/*
		 * we use the plug list to hold all the rbios
		 * waiting for the chance to lock this stripe.
		 * hand the lock over to one of them.
		 */
		if (!list_empty(&rbio->plug_list)) {
			struct btrfs_raid_bio *next;
			struct list_head *head = rbio->plug_list.next;

			next = list_entry(head, struct btrfs_raid_bio,
					  plug_list);

			list_del_init(&rbio->plug_list);

			list_add(&next->hash_list, &h->hash_list);
			atomic_inc(&next->refs);
			spin_unlock(&rbio->bio_list_lock);
			spin_unlock_irqrestore(&h->lock, flags);

			if (next->operation == BTRFS_RBIO_READ_REBUILD)
				async_read_rebuild(next);
			else if (next->operation == BTRFS_RBIO_REBUILD_MISSING) {
				steal_rbio(rbio, next);
				async_read_rebuild(next);
			} else if (next->operation == BTRFS_RBIO_WRITE) {
				steal_rbio(rbio, next);
				async_rmw_stripe(next);
			} else if (next->operation == BTRFS_RBIO_PARITY_SCRUB) {
				steal_rbio(rbio, next);
				async_scrub_parity(next);
			}

			goto done_nolock;
		} else  if (waitqueue_active(&h->wait)) {
			spin_unlock(&rbio->bio_list_lock);
			spin_unlock_irqrestore(&h->lock, flags);
			wake_up(&h->wait);
			goto done_nolock;
		}
	}
done:
	spin_unlock(&rbio->bio_list_lock);
	spin_unlock_irqrestore(&h->lock, flags);

done_nolock:
	if (!keep_cache)
		remove_rbio_from_cache(rbio);
}

static void __free_raid_bio(struct btrfs_raid_bio *rbio)
{
	int i;

	WARN_ON(atomic_read(&rbio->refs) < 0);
	if (!atomic_dec_and_test(&rbio->refs))
		return;

	WARN_ON(!list_empty(&rbio->stripe_cache));
	WARN_ON(!list_empty(&rbio->hash_list));
	WARN_ON(!bio_list_empty(&rbio->bio_list));

	for (i = 0; i < rbio->nr_pages; i++) {
		if (rbio->stripe_pages[i]) {
			__free_page(rbio->stripe_pages[i]);
			rbio->stripe_pages[i] = NULL;
		}
	}

	btrfs_put_bbio(rbio->bbio);
	kfree(rbio);
}

static void free_raid_bio(struct btrfs_raid_bio *rbio)
{
	unlock_stripe(rbio);
	__free_raid_bio(rbio);
}

/*
 * this frees the rbio and runs through all the bios in the
 * bio_list and calls end_io on them
 */
static void rbio_orig_end_io(struct btrfs_raid_bio *rbio, int err)
{
	struct bio *cur = bio_list_get(&rbio->bio_list);
	struct bio *next;

	if (rbio->generic_bio_cnt)
		btrfs_bio_counter_sub(rbio->fs_info, rbio->generic_bio_cnt);

	free_raid_bio(rbio);

	while (cur) {
		next = cur->bi_next;
		cur->bi_next = NULL;
		cur->bi_error = err;
		bio_endio(cur);
		cur = next;
	}
}

/*
 * end io function used by finish_rmw.  When we finally
 * get here, we've written a full stripe
 */
static void raid_write_end_io(struct bio *bio)
{
	struct btrfs_raid_bio *rbio = bio->bi_private;
	int err = bio->bi_error;

	if (err)
		fail_bio_stripe(rbio, bio);

	bio_put(bio);

	if (!atomic_dec_and_test(&rbio->stripes_pending))
		return;

	err = 0;

	/* OK, we have read all the stripes we need to. */
	if (atomic_read(&rbio->error) > rbio->bbio->max_errors)
		err = -EIO;

	rbio_orig_end_io(rbio, err);
	return;
}

/*
 * the read/modify/write code wants to use the original bio for
 * any pages it included, and then use the rbio for everything
 * else.  This function decides if a given index (stripe number)
 * and page number in that stripe fall inside the original bio
 * or the rbio.
 *
 * if you set bio_list_only, you'll get a NULL back for any ranges
 * that are outside the bio_list
 *
 * This doesn't take any refs on anything, you get a bare page pointer
 * and the caller must bump refs as required.
 *
 * You must call index_rbio_pages once before you can trust
 * the answers from this function.
 */
static struct page *page_in_rbio(struct btrfs_raid_bio *rbio,
				 int index, int pagenr, int bio_list_only)
{
	int chunk_page;
	struct page *p = NULL;

	chunk_page = index * (rbio->stripe_len >> PAGE_SHIFT) + pagenr;

	spin_lock_irq(&rbio->bio_list_lock);
	p = rbio->bio_pages[chunk_page];
	spin_unlock_irq(&rbio->bio_list_lock);

	if (p || bio_list_only)
		return p;

	return rbio->stripe_pages[chunk_page];
}

/*
 * number of pages we need for the entire stripe across all the
 * drives
 */
static unsigned long rbio_nr_pages(unsigned long stripe_len, int nr_stripes)
{
	unsigned long nr = stripe_len * nr_stripes;
	return DIV_ROUND_UP(nr, PAGE_CACHE_SIZE);
}

/*
 * allocation and initial setup for the btrfs_raid_bio.  Not
 * this does not allocate any pages for rbio->pages.
 */
static struct btrfs_raid_bio *alloc_rbio(struct btrfs_root *root,
			  struct btrfs_bio *bbio, u64 stripe_len)
{
	struct btrfs_raid_bio *rbio;
	int nr_data = 0;
	int real_stripes = bbio->num_stripes - bbio->num_tgtdevs;
	int num_pages = rbio_nr_pages(stripe_len, real_stripes);
	int stripe_npages = DIV_ROUND_UP(stripe_len, PAGE_SIZE);
	void *p;

	rbio = kzalloc(sizeof(*rbio) + num_pages * sizeof(struct page *) * 2 +
		       DIV_ROUND_UP(stripe_npages, BITS_PER_LONG / 8),
			GFP_NOFS);
	if (!rbio)
		return ERR_PTR(-ENOMEM);

	bio_list_init(&rbio->bio_list);
	INIT_LIST_HEAD(&rbio->plug_list);
	spin_lock_init(&rbio->bio_list_lock);
	INIT_LIST_HEAD(&rbio->stripe_cache);
	INIT_LIST_HEAD(&rbio->hash_list);
	rbio->bbio = bbio;
	rbio->fs_info = root->fs_info;
	rbio->stripe_len = stripe_len;
	rbio->nr_pages = num_pages;
	rbio->real_stripes = real_stripes;
	rbio->stripe_npages = stripe_npages;
	rbio->faila = -1;
	rbio->failb = -1;
	atomic_set(&rbio->refs, 1);
	atomic_set(&rbio->error, 0);
	atomic_set(&rbio->stripes_pending, 0);

	/*
	 * the stripe_pages and bio_pages array point to the extra
	 * memory we allocated past the end of the rbio
	 */
	p = rbio + 1;
	rbio->stripe_pages = p;
	rbio->bio_pages = p + sizeof(struct page *) * num_pages;
	rbio->dbitmap = p + sizeof(struct page *) * num_pages * 2;

	if (bbio->map_type & BTRFS_BLOCK_GROUP_RAID5)
		nr_data = real_stripes - 1;
	else if (bbio->map_type & BTRFS_BLOCK_GROUP_RAID6)
		nr_data = real_stripes - 2;
	else
		BUG();

	rbio->nr_data = nr_data;
	return rbio;
}

/* allocate pages for all the stripes in the bio, including parity */
static int alloc_rbio_pages(struct btrfs_raid_bio *rbio)
{
	int i;
	struct page *page;

	for (i = 0; i < rbio->nr_pages; i++) {
		if (rbio->stripe_pages[i])
			continue;
		page = alloc_page(GFP_NOFS | __GFP_HIGHMEM);
		if (!page)
			return -ENOMEM;
		rbio->stripe_pages[i] = page;
		ClearPageUptodate(page);
	}
	return 0;
}

/* allocate pages for just the p/q stripes */
static int alloc_rbio_parity_pages(struct btrfs_raid_bio *rbio)
{
	int i;
	struct page *page;

	i = (rbio->nr_data * rbio->stripe_len) >> PAGE_CACHE_SHIFT;

	for (; i < rbio->nr_pages; i++) {
		if (rbio->stripe_pages[i])
			continue;
		page = alloc_page(GFP_NOFS | __GFP_HIGHMEM);
		if (!page)
			return -ENOMEM;
		rbio->stripe_pages[i] = page;
	}
	return 0;
}

/*
 * add a single page from a specific stripe into our list of bios for IO
 * this will try to merge into existing bios if possible, and returns
 * zero if all went well.
 */
static int rbio_add_io_page(struct btrfs_raid_bio *rbio,
			    struct bio_list *bio_list,
			    struct page *page,
			    int stripe_nr,
			    unsigned long page_index,
			    unsigned long bio_max_len)
{
	struct bio *last = bio_list->tail;
	u64 last_end = 0;
	int ret;
	struct bio *bio;
	struct btrfs_bio_stripe *stripe;
	u64 disk_start;

	stripe = &rbio->bbio->stripes[stripe_nr];
	disk_start = stripe->physical + (page_index << PAGE_CACHE_SHIFT);

	/* if the device is missing, just fail this stripe */
	if (!stripe->dev->bdev)
		return fail_rbio_index(rbio, stripe_nr);

	/* see if we can add this page onto our existing bio */
	if (last) {
		last_end = (u64)last->bi_iter.bi_sector << 9;
		last_end += last->bi_iter.bi_size;

		/*
		 * we can't merge these if they are from different
		 * devices or if they are not contiguous
		 */
		if (last_end == disk_start && stripe->dev->bdev &&
		    !last->bi_error &&
		    last->bi_bdev == stripe->dev->bdev) {
			ret = bio_add_page(last, page, PAGE_CACHE_SIZE, 0);
			if (ret == PAGE_CACHE_SIZE)
				return 0;
		}
	}

	/* put a new bio on the list */
	bio = btrfs_io_bio_alloc(GFP_NOFS, bio_max_len >> PAGE_SHIFT?:1);
	if (!bio)
		return -ENOMEM;

	bio->bi_iter.bi_size = 0;
	bio->bi_bdev = stripe->dev->bdev;
	bio->bi_iter.bi_sector = disk_start >> 9;

	bio_add_page(bio, page, PAGE_CACHE_SIZE, 0);
	bio_list_add(bio_list, bio);
	return 0;
}

/*
 * while we're doing the read/modify/write cycle, we could
 * have errors in reading pages off the disk.  This checks
 * for errors and if we're not able to read the page it'll
 * trigger parity reconstruction.  The rmw will be finished
 * after we've reconstructed the failed stripes
 */
static void validate_rbio_for_rmw(struct btrfs_raid_bio *rbio)
{
	if (rbio->faila >= 0 || rbio->failb >= 0) {
		BUG_ON(rbio->faila == rbio->real_stripes - 1);
		__raid56_parity_recover(rbio);
	} else {
		finish_rmw(rbio);
	}
}

/*
 * these are just the pages from the rbio array, not from anything
 * the FS sent down to us
 */
static struct page *rbio_stripe_page(struct btrfs_raid_bio *rbio, int stripe, int page)
{
	int index;
	index = stripe * (rbio->stripe_len >> PAGE_CACHE_SHIFT);
	index += page;
	return rbio->stripe_pages[index];
}

/*
 * helper function to walk our bio list and populate the bio_pages array with
 * the result.  This seems expensive, but it is faster than constantly
 * searching through the bio list as we setup the IO in finish_rmw or stripe
 * reconstruction.
 *
 * This must be called before you trust the answers from page_in_rbio
 */
static void index_rbio_pages(struct btrfs_raid_bio *rbio)
{
	struct bio *bio;
	u64 start;
	unsigned long stripe_offset;
	unsigned long page_index;
	struct page *p;
	int i;

	spin_lock_irq(&rbio->bio_list_lock);
	bio_list_for_each(bio, &rbio->bio_list) {
		start = (u64)bio->bi_iter.bi_sector << 9;
		stripe_offset = start - rbio->bbio->raid_map[0];
		page_index = stripe_offset >> PAGE_CACHE_SHIFT;

		for (i = 0; i < bio->bi_vcnt; i++) {
			p = bio->bi_io_vec[i].bv_page;
			rbio->bio_pages[page_index + i] = p;
		}
	}
	spin_unlock_irq(&rbio->bio_list_lock);
}

/*
 * this is called from one of two situations.  We either
 * have a full stripe from the higher layers, or we've read all
 * the missing bits off disk.
 *
 * This will calculate the parity and then send down any
 * changed blocks.
 */
static noinline void finish_rmw(struct btrfs_raid_bio *rbio)
{
	struct btrfs_bio *bbio = rbio->bbio;
	void *pointers[rbio->real_stripes];
	int stripe_len = rbio->stripe_len;
	int nr_data = rbio->nr_data;
	int stripe;
	int pagenr;
	int p_stripe = -1;
	int q_stripe = -1;
	struct bio_list bio_list;
	struct bio *bio;
	int pages_per_stripe = stripe_len >> PAGE_CACHE_SHIFT;
	int ret;

	bio_list_init(&bio_list);

	if (rbio->real_stripes - rbio->nr_data == 1) {
		p_stripe = rbio->real_stripes - 1;
	} else if (rbio->real_stripes - rbio->nr_data == 2) {
		p_stripe = rbio->real_stripes - 2;
		q_stripe = rbio->real_stripes - 1;
	} else {
		BUG();
	}

	/* at this point we either have a full stripe,
	 * or we've read the full stripe from the drive.
	 * recalculate the parity and write the new results.
	 *
	 * We're not allowed to add any new bios to the
	 * bio list here, anyone else that wants to
	 * change this stripe needs to do their own rmw.
	 */
	spin_lock_irq(&rbio->bio_list_lock);
	set_bit(RBIO_RMW_LOCKED_BIT, &rbio->flags);
	spin_unlock_irq(&rbio->bio_list_lock);

	atomic_set(&rbio->error, 0);

	/*
	 * now that we've set rmw_locked, run through the
	 * bio list one last time and map the page pointers
	 *
	 * We don't cache full rbios because we're assuming
	 * the higher layers are unlikely to use this area of
	 * the disk again soon.  If they do use it again,
	 * hopefully they will send another full bio.
	 */
	index_rbio_pages(rbio);
	if (!rbio_is_full(rbio))
		cache_rbio_pages(rbio);
	else
		clear_bit(RBIO_CACHE_READY_BIT, &rbio->flags);

	for (pagenr = 0; pagenr < pages_per_stripe; pagenr++) {
		struct page *p;
		/* first collect one page from each data stripe */
		for (stripe = 0; stripe < nr_data; stripe++) {
			p = page_in_rbio(rbio, stripe, pagenr, 0);
			pointers[stripe] = kmap(p);
		}

		/* then add the parity stripe */
		p = rbio_pstripe_page(rbio, pagenr);
		SetPageUptodate(p);
		pointers[stripe++] = kmap(p);

		if (q_stripe != -1) {

			/*
			 * raid6, add the qstripe and call the
			 * library function to fill in our p/q
			 */
			p = rbio_qstripe_page(rbio, pagenr);
			SetPageUptodate(p);
			pointers[stripe++] = kmap(p);

			raid6_call.gen_syndrome(rbio->real_stripes, PAGE_SIZE,
						pointers);
		} else {
			/* raid5 */
			memcpy(pointers[nr_data], pointers[0], PAGE_SIZE);
			run_xor(pointers + 1, nr_data - 1, PAGE_CACHE_SIZE);
		}


		for (stripe = 0; stripe < rbio->real_stripes; stripe++)
			kunmap(page_in_rbio(rbio, stripe, pagenr, 0));
	}

	/*
	 * time to start writing.  Make bios for everything from the
	 * higher layers (the bio_list in our rbio) and our p/q.  Ignore
	 * everything else.
	 */
	for (stripe = 0; stripe < rbio->real_stripes; stripe++) {
		for (pagenr = 0; pagenr < pages_per_stripe; pagenr++) {
			struct page *page;
			if (stripe < rbio->nr_data) {
				page = page_in_rbio(rbio, stripe, pagenr, 1);
				if (!page)
					continue;
			} else {
			       page = rbio_stripe_page(rbio, stripe, pagenr);
			}

			ret = rbio_add_io_page(rbio, &bio_list,
				       page, stripe, pagenr, rbio->stripe_len);
			if (ret)
				goto cleanup;
		}
	}

	if (likely(!bbio->num_tgtdevs))
		goto write_data;

	for (stripe = 0; stripe < rbio->real_stripes; stripe++) {
		if (!bbio->tgtdev_map[stripe])
			continue;

		for (pagenr = 0; pagenr < pages_per_stripe; pagenr++) {
			struct page *page;
			if (stripe < rbio->nr_data) {
				page = page_in_rbio(rbio, stripe, pagenr, 1);
				if (!page)
					continue;
			} else {
			       page = rbio_stripe_page(rbio, stripe, pagenr);
			}

			ret = rbio_add_io_page(rbio, &bio_list, page,
					       rbio->bbio->tgtdev_map[stripe],
					       pagenr, rbio->stripe_len);
			if (ret)
				goto cleanup;
		}
	}

write_data:
	atomic_set(&rbio->stripes_pending, bio_list_size(&bio_list));
	BUG_ON(atomic_read(&rbio->stripes_pending) == 0);

	while (1) {
		bio = bio_list_pop(&bio_list);
		if (!bio)
			break;

		bio->bi_private = rbio;
		bio->bi_end_io = raid_write_end_io;
		submit_bio(WRITE, bio);
	}
	return;

cleanup:
	rbio_orig_end_io(rbio, -EIO);
}

/*
 * helper to find the stripe number for a given bio.  Used to figure out which
 * stripe has failed.  This expects the bio to correspond to a physical disk,
 * so it looks up based on physical sector numbers.
 */
static int find_bio_stripe(struct btrfs_raid_bio *rbio,
			   struct bio *bio)
{
	u64 physical = bio->bi_iter.bi_sector;
	u64 stripe_start;
	int i;
	struct btrfs_bio_stripe *stripe;

	physical <<= 9;

	for (i = 0; i < rbio->bbio->num_stripes; i++) {
		stripe = &rbio->bbio->stripes[i];
		stripe_start = stripe->physical;
		if (physical >= stripe_start &&
		    physical < stripe_start + rbio->stripe_len &&
		    bio->bi_bdev == stripe->dev->bdev) {
			return i;
		}
	}
	return -1;
}

/*
 * helper to find the stripe number for a given
 * bio (before mapping).  Used to figure out which stripe has
 * failed.  This looks up based on logical block numbers.
 */
static int find_logical_bio_stripe(struct btrfs_raid_bio *rbio,
				   struct bio *bio)
{
	u64 logical = bio->bi_iter.bi_sector;
	u64 stripe_start;
	int i;

	logical <<= 9;

	for (i = 0; i < rbio->nr_data; i++) {
		stripe_start = rbio->bbio->raid_map[i];
		if (logical >= stripe_start &&
		    logical < stripe_start + rbio->stripe_len) {
			return i;
		}
	}
	return -1;
}

/*
 * returns -EIO if we had too many failures
 */
static int fail_rbio_index(struct btrfs_raid_bio *rbio, int failed)
{
	unsigned long flags;
	int ret = 0;

	spin_lock_irqsave(&rbio->bio_list_lock, flags);

	/* we already know this stripe is bad, move on */
	if (rbio->faila == failed || rbio->failb == failed)
		goto out;

	if (rbio->faila == -1) {
		/* first failure on this rbio */
		rbio->faila = failed;
		atomic_inc(&rbio->error);
	} else if (rbio->failb == -1) {
		/* second failure on this rbio */
		rbio->failb = failed;
		atomic_inc(&rbio->error);
	} else {
		ret = -EIO;
	}
out:
	spin_unlock_irqrestore(&rbio->bio_list_lock, flags);

	return ret;
}

/*
 * helper to fail a stripe based on a physical disk
 * bio.
 */
static int fail_bio_stripe(struct btrfs_raid_bio *rbio,
			   struct bio *bio)
{
	int failed = find_bio_stripe(rbio, bio);

	if (failed < 0)
		return -EIO;

	return fail_rbio_index(rbio, failed);
}

/*
 * this sets each page in the bio uptodate.  It should only be used on private
 * rbio pages, nothing that comes in from the higher layers
 */
static void set_bio_pages_uptodate(struct bio *bio)
{
	int i;
	struct page *p;

	for (i = 0; i < bio->bi_vcnt; i++) {
		p = bio->bi_io_vec[i].bv_page;
		SetPageUptodate(p);
	}
}

/*
 * end io for the read phase of the rmw cycle.  All the bios here are physical
 * stripe bios we've read from the disk so we can recalculate the parity of the
 * stripe.
 *
 * This will usually kick off finish_rmw once all the bios are read in, but it
 * may trigger parity reconstruction if we had any errors along the way
 */
static void raid_rmw_end_io(struct bio *bio)
{
	struct btrfs_raid_bio *rbio = bio->bi_private;

	if (bio->bi_error)
		fail_bio_stripe(rbio, bio);
	else
		set_bio_pages_uptodate(bio);

	bio_put(bio);

	if (!atomic_dec_and_test(&rbio->stripes_pending))
		return;

	if (atomic_read(&rbio->error) > rbio->bbio->max_errors)
		goto cleanup;

	/*
	 * this will normally call finish_rmw to start our write
	 * but if there are any failed stripes we'll reconstruct
	 * from parity first
	 */
	validate_rbio_for_rmw(rbio);
	return;

cleanup:

	rbio_orig_end_io(rbio, -EIO);
}

static void async_rmw_stripe(struct btrfs_raid_bio *rbio)
{
	btrfs_init_work(&rbio->work, btrfs_rmw_helper,
			rmw_work, NULL, NULL);

	btrfs_queue_work(rbio->fs_info->rmw_workers,
			 &rbio->work);
}

static void async_read_rebuild(struct btrfs_raid_bio *rbio)
{
	btrfs_init_work(&rbio->work, btrfs_rmw_helper,
			read_rebuild_work, NULL, NULL);

	btrfs_queue_work(rbio->fs_info->rmw_workers,
			 &rbio->work);
}

/*
 * the stripe must be locked by the caller.  It will
 * unlock after all the writes are done
 */
static int raid56_rmw_stripe(struct btrfs_raid_bio *rbio)
{
	int bios_to_read = 0;
	struct bio_list bio_list;
	int ret;
	int nr_pages = DIV_ROUND_UP(rbio->stripe_len, PAGE_CACHE_SIZE);
	int pagenr;
	int stripe;
	struct bio *bio;

	bio_list_init(&bio_list);

	ret = alloc_rbio_pages(rbio);
	if (ret)
		goto cleanup;

	index_rbio_pages(rbio);

	atomic_set(&rbio->error, 0);
	/*
	 * build a list of bios to read all the missing parts of this
	 * stripe
	 */
	for (stripe = 0; stripe < rbio->nr_data; stripe++) {
		for (pagenr = 0; pagenr < nr_pages; pagenr++) {
			struct page *page;
			/*
			 * we want to find all the pages missing from
			 * the rbio and read them from the disk.  If
			 * page_in_rbio finds a page in the bio list
			 * we don't need to read it off the stripe.
			 */
			page = page_in_rbio(rbio, stripe, pagenr, 1);
			if (page)
				continue;

			page = rbio_stripe_page(rbio, stripe, pagenr);
			/*
			 * the bio cache may have handed us an uptodate
			 * page.  If so, be happy and use it
			 */
			if (PageUptodate(page))
				continue;

			ret = rbio_add_io_page(rbio, &bio_list, page,
				       stripe, pagenr, rbio->stripe_len);
			if (ret)
				goto cleanup;
		}
	}

	bios_to_read = bio_list_size(&bio_list);
	if (!bios_to_read) {
		/*
		 * this can happen if others have merged with
		 * us, it means there is nothing left to read.
		 * But if there are missing devices it may not be
		 * safe to do the full stripe write yet.
		 */
		goto finish;
	}

	/*
	 * the bbio may be freed once we submit the last bio.  Make sure
	 * not to touch it after that
	 */
	atomic_set(&rbio->stripes_pending, bios_to_read);
	while (1) {
		bio = bio_list_pop(&bio_list);
		if (!bio)
			break;

		bio->bi_private = rbio;
		bio->bi_end_io = raid_rmw_end_io;

		btrfs_bio_wq_end_io(rbio->fs_info, bio,
				    BTRFS_WQ_ENDIO_RAID56);

		submit_bio(READ, bio);
	}
	/* the actual write will happen once the reads are done */
	return 0;

cleanup:
	rbio_orig_end_io(rbio, -EIO);
	return -EIO;

finish:
	validate_rbio_for_rmw(rbio);
	return 0;
}

/*
 * if the upper layers pass in a full stripe, we thank them by only allocating
 * enough pages to hold the parity, and sending it all down quickly.
 */
static int full_stripe_write(struct btrfs_raid_bio *rbio)
{
	int ret;

	ret = alloc_rbio_parity_pages(rbio);
	if (ret) {
		__free_raid_bio(rbio);
		return ret;
	}

	ret = lock_stripe_add(rbio);
	if (ret == 0)
		finish_rmw(rbio);
	return 0;
}

/*
 * partial stripe writes get handed over to async helpers.
 * We're really hoping to merge a few more writes into this
 * rbio before calculating new parity
 */
static int partial_stripe_write(struct btrfs_raid_bio *rbio)
{
	int ret;

	ret = lock_stripe_add(rbio);
	if (ret == 0)
		async_rmw_stripe(rbio);
	return 0;
}

/*
 * sometimes while we were reading from the drive to
 * recalculate parity, enough new bios come into create
 * a full stripe.  So we do a check here to see if we can
 * go directly to finish_rmw
 */
static int __raid56_parity_write(struct btrfs_raid_bio *rbio)
{
	/* head off into rmw land if we don't have a full stripe */
	if (!rbio_is_full(rbio))
		return partial_stripe_write(rbio);
	return full_stripe_write(rbio);
}

/*
 * We use plugging call backs to collect full stripes.
 * Any time we get a partial stripe write while plugged
 * we collect it into a list.  When the unplug comes down,
 * we sort the list by logical block number and merge
 * everything we can into the same rbios
 */
struct btrfs_plug_cb {
	struct blk_plug_cb cb;
	struct btrfs_fs_info *info;
	struct list_head rbio_list;
	struct btrfs_work work;
};

/*
 * rbios on the plug list are sorted for easier merging.
 */
static int plug_cmp(void *priv, struct list_head *a, struct list_head *b)
{
	struct btrfs_raid_bio *ra = container_of(a, struct btrfs_raid_bio,
						 plug_list);
	struct btrfs_raid_bio *rb = container_of(b, struct btrfs_raid_bio,
						 plug_list);
	u64 a_sector = ra->bio_list.head->bi_iter.bi_sector;
	u64 b_sector = rb->bio_list.head->bi_iter.bi_sector;

	if (a_sector < b_sector)
		return -1;
	if (a_sector > b_sector)
		return 1;
	return 0;
}

static void run_plug(struct btrfs_plug_cb *plug)
{
	struct btrfs_raid_bio *cur;
	struct btrfs_raid_bio *last = NULL;

	/*
	 * sort our plug list then try to merge
	 * everything we can in hopes of creating full
	 * stripes.
	 */
	list_sort(NULL, &plug->rbio_list, plug_cmp);
	while (!list_empty(&plug->rbio_list)) {
		cur = list_entry(plug->rbio_list.next,
				 struct btrfs_raid_bio, plug_list);
		list_del_init(&cur->plug_list);

		if (rbio_is_full(cur)) {
			/* we have a full stripe, send it down */
			full_stripe_write(cur);
			continue;
		}
		if (last) {
			if (rbio_can_merge(last, cur)) {
				merge_rbio(last, cur);
				__free_raid_bio(cur);
				continue;

			}
			__raid56_parity_write(last);
		}
		last = cur;
	}
	if (last) {
		__raid56_parity_write(last);
	}
	kfree(plug);
}

/*
 * if the unplug comes from schedule, we have to push the
 * work off to a helper thread
 */
static void unplug_work(struct btrfs_work *work)
{
	struct btrfs_plug_cb *plug;
	plug = container_of(work, struct btrfs_plug_cb, work);
	run_plug(plug);
}

static void btrfs_raid_unplug(struct blk_plug_cb *cb, bool from_schedule)
{
	struct btrfs_plug_cb *plug;
	plug = container_of(cb, struct btrfs_plug_cb, cb);

	if (from_schedule) {
		btrfs_init_work(&plug->work, btrfs_rmw_helper,
				unplug_work, NULL, NULL);
		btrfs_queue_work(plug->info->rmw_workers,
				 &plug->work);
		return;
	}
	run_plug(plug);
}

/*
 * our main entry point for writes from the rest of the FS.
 */
int raid56_parity_write(struct btrfs_root *root, struct bio *bio,
			struct btrfs_bio *bbio, u64 stripe_len)
{
	struct btrfs_raid_bio *rbio;
	struct btrfs_plug_cb *plug = NULL;
	struct blk_plug_cb *cb;
	int ret;

	rbio = alloc_rbio(root, bbio, stripe_len);
	if (IS_ERR(rbio)) {
		btrfs_put_bbio(bbio);
		return PTR_ERR(rbio);
	}
	bio_list_add(&rbio->bio_list, bio);
	rbio->bio_list_bytes = bio->bi_iter.bi_size;
	rbio->operation = BTRFS_RBIO_WRITE;

	btrfs_bio_counter_inc_noblocked(root->fs_info);
	rbio->generic_bio_cnt = 1;

	/*
	 * don't plug on full rbios, just get them out the door
	 * as quickly as we can
	 */
	if (rbio_is_full(rbio)) {
		ret = full_stripe_write(rbio);
		if (ret)
			btrfs_bio_counter_dec(root->fs_info);
		return ret;
	}

	cb = blk_check_plugged(btrfs_raid_unplug, root->fs_info,
			       sizeof(*plug));
	if (cb) {
		plug = container_of(cb, struct btrfs_plug_cb, cb);
		if (!plug->info) {
			plug->info = root->fs_info;
			INIT_LIST_HEAD(&plug->rbio_list);
		}
		list_add_tail(&rbio->plug_list, &plug->rbio_list);
		ret = 0;
	} else {
		ret = __raid56_parity_write(rbio);
		if (ret)
			btrfs_bio_counter_dec(root->fs_info);
	}
	return ret;
}

/*
 * all parity reconstruction happens here.  We've read in everything
 * we can find from the drives and this does the heavy lifting of
 * sorting the good from the bad.
 */
static void __raid_recover_end_io(struct btrfs_raid_bio *rbio)
{
	int pagenr, stripe;
	void **pointers;
	int faila = -1, failb = -1;
	int nr_pages = DIV_ROUND_UP(rbio->stripe_len, PAGE_CACHE_SIZE);
	struct page *page;
	int err;
	int i;

	pointers = kcalloc(rbio->real_stripes, sizeof(void *), GFP_NOFS);
	if (!pointers) {
		err = -ENOMEM;
		goto cleanup_io;
	}

	faila = rbio->faila;
	failb = rbio->failb;

	if (rbio->operation == BTRFS_RBIO_READ_REBUILD ||
	    rbio->operation == BTRFS_RBIO_REBUILD_MISSING) {
		spin_lock_irq(&rbio->bio_list_lock);
		set_bit(RBIO_RMW_LOCKED_BIT, &rbio->flags);
		spin_unlock_irq(&rbio->bio_list_lock);
	}

	index_rbio_pages(rbio);

	for (pagenr = 0; pagenr < nr_pages; pagenr++) {
		/*
		 * Now we just use bitmap to mark the horizontal stripes in
		 * which we have data when doing parity scrub.
		 */
		if (rbio->operation == BTRFS_RBIO_PARITY_SCRUB &&
		    !test_bit(pagenr, rbio->dbitmap))
			continue;

		/* setup our array of pointers with pages
		 * from each stripe
		 */
		for (stripe = 0; stripe < rbio->real_stripes; stripe++) {
			/*
			 * if we're rebuilding a read, we have to use
			 * pages from the bio list
			 */
			if ((rbio->operation == BTRFS_RBIO_READ_REBUILD ||
			     rbio->operation == BTRFS_RBIO_REBUILD_MISSING) &&
			    (stripe == faila || stripe == failb)) {
				page = page_in_rbio(rbio, stripe, pagenr, 0);
			} else {
				page = rbio_stripe_page(rbio, stripe, pagenr);
			}
			pointers[stripe] = kmap(page);
		}

		/* all raid6 handling here */
		if (rbio->bbio->map_type & BTRFS_BLOCK_GROUP_RAID6) {
			/*
			 * single failure, rebuild from parity raid5
			 * style
			 */
			if (failb < 0) {
				if (faila == rbio->nr_data) {
					/*
					 * Just the P stripe has failed, without
					 * a bad data or Q stripe.
					 * TODO, we should redo the xor here.
					 */
					err = -EIO;
					goto cleanup;
				}
				/*
				 * a single failure in raid6 is rebuilt
				 * in the pstripe code below
				 */
				goto pstripe;
			}

			/* make sure our ps and qs are in order */
			if (faila > failb) {
				int tmp = failb;
				failb = faila;
				faila = tmp;
			}

			/* if the q stripe is failed, do a pstripe reconstruction
			 * from the xors.
			 * If both the q stripe and the P stripe are failed, we're
			 * here due to a crc mismatch and we can't give them the
			 * data they want
			 */
			if (rbio->bbio->raid_map[failb] == RAID6_Q_STRIPE) {
				if (rbio->bbio->raid_map[faila] ==
				    RAID5_P_STRIPE) {
					err = -EIO;
					goto cleanup;
				}
				/*
				 * otherwise we have one bad data stripe and
				 * a good P stripe.  raid5!
				 */
				goto pstripe;
			}

			if (rbio->bbio->raid_map[failb] == RAID5_P_STRIPE) {
				raid6_datap_recov(rbio->real_stripes,
						  PAGE_SIZE, faila, pointers);
			} else {
				raid6_2data_recov(rbio->real_stripes,
						  PAGE_SIZE, faila, failb,
						  pointers);
			}
		} else {
			void *p;

			/* rebuild from P stripe here (raid5 or raid6) */
			BUG_ON(failb != -1);
pstripe:
			/* Copy parity block into failed block to start with */
			memcpy(pointers[faila],
			       pointers[rbio->nr_data],
			       PAGE_CACHE_SIZE);

			/* rearrange the pointer array */
			p = pointers[faila];
			for (stripe = faila; stripe < rbio->nr_data - 1; stripe++)
				pointers[stripe] = pointers[stripe + 1];
			pointers[rbio->nr_data - 1] = p;

			/* xor in the rest */
			run_xor(pointers, rbio->nr_data - 1, PAGE_CACHE_SIZE);
		}
		/* if we're doing this rebuild as part of an rmw, go through
		 * and set all of our private rbio pages in the
		 * failed stripes as uptodate.  This way finish_rmw will
		 * know they can be trusted.  If this was a read reconstruction,
		 * other endio functions will fiddle the uptodate bits
		 */
		if (rbio->operation == BTRFS_RBIO_WRITE) {
			for (i = 0;  i < nr_pages; i++) {
				if (faila != -1) {
					page = rbio_stripe_page(rbio, faila, i);
					SetPageUptodate(page);
				}
				if (failb != -1) {
					page = rbio_stripe_page(rbio, failb, i);
					SetPageUptodate(page);
				}
			}
		}
		for (stripe = 0; stripe < rbio->real_stripes; stripe++) {
			/*
			 * if we're rebuilding a read, we have to use
			 * pages from the bio list
			 */
			if ((rbio->operation == BTRFS_RBIO_READ_REBUILD ||
			     rbio->operation == BTRFS_RBIO_REBUILD_MISSING) &&
			    (stripe == faila || stripe == failb)) {
				page = page_in_rbio(rbio, stripe, pagenr, 0);
			} else {
				page = rbio_stripe_page(rbio, stripe, pagenr);
			}
			kunmap(page);
		}
	}

	err = 0;
cleanup:
	kfree(pointers);

cleanup_io:
	if (rbio->operation == BTRFS_RBIO_READ_REBUILD) {
		if (err == 0)
			cache_rbio_pages(rbio);
		else
			clear_bit(RBIO_CACHE_READY_BIT, &rbio->flags);

<<<<<<< HEAD
		rbio_orig_end_io(rbio, err);
=======
		rbio_orig_end_io(rbio, err, err == 0);
	} else if (rbio->operation == BTRFS_RBIO_REBUILD_MISSING) {
		rbio_orig_end_io(rbio, err, err == 0);
>>>>>>> 3a9508b0
	} else if (err == 0) {
		rbio->faila = -1;
		rbio->failb = -1;

		if (rbio->operation == BTRFS_RBIO_WRITE)
			finish_rmw(rbio);
		else if (rbio->operation == BTRFS_RBIO_PARITY_SCRUB)
			finish_parity_scrub(rbio, 0);
		else
			BUG();
	} else {
		rbio_orig_end_io(rbio, err);
	}
}

/*
 * This is called only for stripes we've read from disk to
 * reconstruct the parity.
 */
static void raid_recover_end_io(struct bio *bio)
{
	struct btrfs_raid_bio *rbio = bio->bi_private;

	/*
	 * we only read stripe pages off the disk, set them
	 * up to date if there were no errors
	 */
	if (bio->bi_error)
		fail_bio_stripe(rbio, bio);
	else
		set_bio_pages_uptodate(bio);
	bio_put(bio);

	if (!atomic_dec_and_test(&rbio->stripes_pending))
		return;

	if (atomic_read(&rbio->error) > rbio->bbio->max_errors)
		rbio_orig_end_io(rbio, -EIO);
	else
		__raid_recover_end_io(rbio);
}

/*
 * reads everything we need off the disk to reconstruct
 * the parity. endio handlers trigger final reconstruction
 * when the IO is done.
 *
 * This is used both for reads from the higher layers and for
 * parity construction required to finish a rmw cycle.
 */
static int __raid56_parity_recover(struct btrfs_raid_bio *rbio)
{
	int bios_to_read = 0;
	struct bio_list bio_list;
	int ret;
	int nr_pages = DIV_ROUND_UP(rbio->stripe_len, PAGE_CACHE_SIZE);
	int pagenr;
	int stripe;
	struct bio *bio;

	bio_list_init(&bio_list);

	ret = alloc_rbio_pages(rbio);
	if (ret)
		goto cleanup;

	atomic_set(&rbio->error, 0);

	/*
	 * read everything that hasn't failed.  Thanks to the
	 * stripe cache, it is possible that some or all of these
	 * pages are going to be uptodate.
	 */
	for (stripe = 0; stripe < rbio->real_stripes; stripe++) {
		if (rbio->faila == stripe || rbio->failb == stripe) {
			atomic_inc(&rbio->error);
			continue;
		}

		for (pagenr = 0; pagenr < nr_pages; pagenr++) {
			struct page *p;

			/*
			 * the rmw code may have already read this
			 * page in
			 */
			p = rbio_stripe_page(rbio, stripe, pagenr);
			if (PageUptodate(p))
				continue;

			ret = rbio_add_io_page(rbio, &bio_list,
				       rbio_stripe_page(rbio, stripe, pagenr),
				       stripe, pagenr, rbio->stripe_len);
			if (ret < 0)
				goto cleanup;
		}
	}

	bios_to_read = bio_list_size(&bio_list);
	if (!bios_to_read) {
		/*
		 * we might have no bios to read just because the pages
		 * were up to date, or we might have no bios to read because
		 * the devices were gone.
		 */
		if (atomic_read(&rbio->error) <= rbio->bbio->max_errors) {
			__raid_recover_end_io(rbio);
			goto out;
		} else {
			goto cleanup;
		}
	}

	/*
	 * the bbio may be freed once we submit the last bio.  Make sure
	 * not to touch it after that
	 */
	atomic_set(&rbio->stripes_pending, bios_to_read);
	while (1) {
		bio = bio_list_pop(&bio_list);
		if (!bio)
			break;

		bio->bi_private = rbio;
		bio->bi_end_io = raid_recover_end_io;

		btrfs_bio_wq_end_io(rbio->fs_info, bio,
				    BTRFS_WQ_ENDIO_RAID56);

		submit_bio(READ, bio);
	}
out:
	return 0;

cleanup:
<<<<<<< HEAD
	if (rbio->operation == BTRFS_RBIO_READ_REBUILD)
		rbio_orig_end_io(rbio, -EIO);
=======
	if (rbio->operation == BTRFS_RBIO_READ_REBUILD ||
	    rbio->operation == BTRFS_RBIO_REBUILD_MISSING)
		rbio_orig_end_io(rbio, -EIO, 0);
>>>>>>> 3a9508b0
	return -EIO;
}

/*
 * the main entry point for reads from the higher layers.  This
 * is really only called when the normal read path had a failure,
 * so we assume the bio they send down corresponds to a failed part
 * of the drive.
 */
int raid56_parity_recover(struct btrfs_root *root, struct bio *bio,
			  struct btrfs_bio *bbio, u64 stripe_len,
			  int mirror_num, int generic_io)
{
	struct btrfs_raid_bio *rbio;
	int ret;

	rbio = alloc_rbio(root, bbio, stripe_len);
	if (IS_ERR(rbio)) {
		if (generic_io)
			btrfs_put_bbio(bbio);
		return PTR_ERR(rbio);
	}

	rbio->operation = BTRFS_RBIO_READ_REBUILD;
	bio_list_add(&rbio->bio_list, bio);
	rbio->bio_list_bytes = bio->bi_iter.bi_size;

	rbio->faila = find_logical_bio_stripe(rbio, bio);
	if (rbio->faila == -1) {
		BUG();
		if (generic_io)
			btrfs_put_bbio(bbio);
		kfree(rbio);
		return -EIO;
	}

	if (generic_io) {
		btrfs_bio_counter_inc_noblocked(root->fs_info);
		rbio->generic_bio_cnt = 1;
	} else {
		btrfs_get_bbio(bbio);
	}

	/*
	 * reconstruct from the q stripe if they are
	 * asking for mirror 3
	 */
	if (mirror_num == 3)
		rbio->failb = rbio->real_stripes - 2;

	ret = lock_stripe_add(rbio);

	/*
	 * __raid56_parity_recover will end the bio with
	 * any errors it hits.  We don't want to return
	 * its error value up the stack because our caller
	 * will end up calling bio_endio with any nonzero
	 * return
	 */
	if (ret == 0)
		__raid56_parity_recover(rbio);
	/*
	 * our rbio has been added to the list of
	 * rbios that will be handled after the
	 * currently lock owner is done
	 */
	return 0;

}

static void rmw_work(struct btrfs_work *work)
{
	struct btrfs_raid_bio *rbio;

	rbio = container_of(work, struct btrfs_raid_bio, work);
	raid56_rmw_stripe(rbio);
}

static void read_rebuild_work(struct btrfs_work *work)
{
	struct btrfs_raid_bio *rbio;

	rbio = container_of(work, struct btrfs_raid_bio, work);
	__raid56_parity_recover(rbio);
}

/*
 * The following code is used to scrub/replace the parity stripe
 *
 * Note: We need make sure all the pages that add into the scrub/replace
 * raid bio are correct and not be changed during the scrub/replace. That
 * is those pages just hold metadata or file data with checksum.
 */

struct btrfs_raid_bio *
raid56_parity_alloc_scrub_rbio(struct btrfs_root *root, struct bio *bio,
			       struct btrfs_bio *bbio, u64 stripe_len,
			       struct btrfs_device *scrub_dev,
			       unsigned long *dbitmap, int stripe_nsectors)
{
	struct btrfs_raid_bio *rbio;
	int i;

	rbio = alloc_rbio(root, bbio, stripe_len);
	if (IS_ERR(rbio))
		return NULL;
	bio_list_add(&rbio->bio_list, bio);
	/*
	 * This is a special bio which is used to hold the completion handler
	 * and make the scrub rbio is similar to the other types
	 */
	ASSERT(!bio->bi_iter.bi_size);
	rbio->operation = BTRFS_RBIO_PARITY_SCRUB;

	for (i = 0; i < rbio->real_stripes; i++) {
		if (bbio->stripes[i].dev == scrub_dev) {
			rbio->scrubp = i;
			break;
		}
	}

	/* Now we just support the sectorsize equals to page size */
	ASSERT(root->sectorsize == PAGE_SIZE);
	ASSERT(rbio->stripe_npages == stripe_nsectors);
	bitmap_copy(rbio->dbitmap, dbitmap, stripe_nsectors);

	return rbio;
}

/* Used for both parity scrub and missing. */
void raid56_add_scrub_pages(struct btrfs_raid_bio *rbio, struct page *page,
			    u64 logical)
{
	int stripe_offset;
	int index;

	ASSERT(logical >= rbio->bbio->raid_map[0]);
	ASSERT(logical + PAGE_SIZE <= rbio->bbio->raid_map[0] +
				rbio->stripe_len * rbio->nr_data);
	stripe_offset = (int)(logical - rbio->bbio->raid_map[0]);
	index = stripe_offset >> PAGE_CACHE_SHIFT;
	rbio->bio_pages[index] = page;
}

/*
 * We just scrub the parity that we have correct data on the same horizontal,
 * so we needn't allocate all pages for all the stripes.
 */
static int alloc_rbio_essential_pages(struct btrfs_raid_bio *rbio)
{
	int i;
	int bit;
	int index;
	struct page *page;

	for_each_set_bit(bit, rbio->dbitmap, rbio->stripe_npages) {
		for (i = 0; i < rbio->real_stripes; i++) {
			index = i * rbio->stripe_npages + bit;
			if (rbio->stripe_pages[index])
				continue;

			page = alloc_page(GFP_NOFS | __GFP_HIGHMEM);
			if (!page)
				return -ENOMEM;
			rbio->stripe_pages[index] = page;
			ClearPageUptodate(page);
		}
	}
	return 0;
}

/*
 * end io function used by finish_rmw.  When we finally
 * get here, we've written a full stripe
 */
static void raid_write_parity_end_io(struct bio *bio)
{
	struct btrfs_raid_bio *rbio = bio->bi_private;
	int err = bio->bi_error;

	if (bio->bi_error)
		fail_bio_stripe(rbio, bio);

	bio_put(bio);

	if (!atomic_dec_and_test(&rbio->stripes_pending))
		return;

	err = 0;

	if (atomic_read(&rbio->error))
		err = -EIO;

	rbio_orig_end_io(rbio, err);
}

static noinline void finish_parity_scrub(struct btrfs_raid_bio *rbio,
					 int need_check)
{
	struct btrfs_bio *bbio = rbio->bbio;
	void *pointers[rbio->real_stripes];
	DECLARE_BITMAP(pbitmap, rbio->stripe_npages);
	int nr_data = rbio->nr_data;
	int stripe;
	int pagenr;
	int p_stripe = -1;
	int q_stripe = -1;
	struct page *p_page = NULL;
	struct page *q_page = NULL;
	struct bio_list bio_list;
	struct bio *bio;
	int is_replace = 0;
	int ret;

	bio_list_init(&bio_list);

	if (rbio->real_stripes - rbio->nr_data == 1) {
		p_stripe = rbio->real_stripes - 1;
	} else if (rbio->real_stripes - rbio->nr_data == 2) {
		p_stripe = rbio->real_stripes - 2;
		q_stripe = rbio->real_stripes - 1;
	} else {
		BUG();
	}

	if (bbio->num_tgtdevs && bbio->tgtdev_map[rbio->scrubp]) {
		is_replace = 1;
		bitmap_copy(pbitmap, rbio->dbitmap, rbio->stripe_npages);
	}

	/*
	 * Because the higher layers(scrubber) are unlikely to
	 * use this area of the disk again soon, so don't cache
	 * it.
	 */
	clear_bit(RBIO_CACHE_READY_BIT, &rbio->flags);

	if (!need_check)
		goto writeback;

	p_page = alloc_page(GFP_NOFS | __GFP_HIGHMEM);
	if (!p_page)
		goto cleanup;
	SetPageUptodate(p_page);

	if (q_stripe != -1) {
		q_page = alloc_page(GFP_NOFS | __GFP_HIGHMEM);
		if (!q_page) {
			__free_page(p_page);
			goto cleanup;
		}
		SetPageUptodate(q_page);
	}

	atomic_set(&rbio->error, 0);

	for_each_set_bit(pagenr, rbio->dbitmap, rbio->stripe_npages) {
		struct page *p;
		void *parity;
		/* first collect one page from each data stripe */
		for (stripe = 0; stripe < nr_data; stripe++) {
			p = page_in_rbio(rbio, stripe, pagenr, 0);
			pointers[stripe] = kmap(p);
		}

		/* then add the parity stripe */
		pointers[stripe++] = kmap(p_page);

		if (q_stripe != -1) {

			/*
			 * raid6, add the qstripe and call the
			 * library function to fill in our p/q
			 */
			pointers[stripe++] = kmap(q_page);

			raid6_call.gen_syndrome(rbio->real_stripes, PAGE_SIZE,
						pointers);
		} else {
			/* raid5 */
			memcpy(pointers[nr_data], pointers[0], PAGE_SIZE);
			run_xor(pointers + 1, nr_data - 1, PAGE_CACHE_SIZE);
		}

		/* Check scrubbing pairty and repair it */
		p = rbio_stripe_page(rbio, rbio->scrubp, pagenr);
		parity = kmap(p);
		if (memcmp(parity, pointers[rbio->scrubp], PAGE_CACHE_SIZE))
			memcpy(parity, pointers[rbio->scrubp], PAGE_CACHE_SIZE);
		else
			/* Parity is right, needn't writeback */
			bitmap_clear(rbio->dbitmap, pagenr, 1);
		kunmap(p);

		for (stripe = 0; stripe < rbio->real_stripes; stripe++)
			kunmap(page_in_rbio(rbio, stripe, pagenr, 0));
	}

	__free_page(p_page);
	if (q_page)
		__free_page(q_page);

writeback:
	/*
	 * time to start writing.  Make bios for everything from the
	 * higher layers (the bio_list in our rbio) and our p/q.  Ignore
	 * everything else.
	 */
	for_each_set_bit(pagenr, rbio->dbitmap, rbio->stripe_npages) {
		struct page *page;

		page = rbio_stripe_page(rbio, rbio->scrubp, pagenr);
		ret = rbio_add_io_page(rbio, &bio_list,
			       page, rbio->scrubp, pagenr, rbio->stripe_len);
		if (ret)
			goto cleanup;
	}

	if (!is_replace)
		goto submit_write;

	for_each_set_bit(pagenr, pbitmap, rbio->stripe_npages) {
		struct page *page;

		page = rbio_stripe_page(rbio, rbio->scrubp, pagenr);
		ret = rbio_add_io_page(rbio, &bio_list, page,
				       bbio->tgtdev_map[rbio->scrubp],
				       pagenr, rbio->stripe_len);
		if (ret)
			goto cleanup;
	}

submit_write:
	nr_data = bio_list_size(&bio_list);
	if (!nr_data) {
		/* Every parity is right */
		rbio_orig_end_io(rbio, 0);
		return;
	}

	atomic_set(&rbio->stripes_pending, nr_data);

	while (1) {
		bio = bio_list_pop(&bio_list);
		if (!bio)
			break;

		bio->bi_private = rbio;
		bio->bi_end_io = raid_write_parity_end_io;
		submit_bio(WRITE, bio);
	}
	return;

cleanup:
	rbio_orig_end_io(rbio, -EIO);
}

static inline int is_data_stripe(struct btrfs_raid_bio *rbio, int stripe)
{
	if (stripe >= 0 && stripe < rbio->nr_data)
		return 1;
	return 0;
}

/*
 * While we're doing the parity check and repair, we could have errors
 * in reading pages off the disk.  This checks for errors and if we're
 * not able to read the page it'll trigger parity reconstruction.  The
 * parity scrub will be finished after we've reconstructed the failed
 * stripes
 */
static void validate_rbio_for_parity_scrub(struct btrfs_raid_bio *rbio)
{
	if (atomic_read(&rbio->error) > rbio->bbio->max_errors)
		goto cleanup;

	if (rbio->faila >= 0 || rbio->failb >= 0) {
		int dfail = 0, failp = -1;

		if (is_data_stripe(rbio, rbio->faila))
			dfail++;
		else if (is_parity_stripe(rbio->faila))
			failp = rbio->faila;

		if (is_data_stripe(rbio, rbio->failb))
			dfail++;
		else if (is_parity_stripe(rbio->failb))
			failp = rbio->failb;

		/*
		 * Because we can not use a scrubbing parity to repair
		 * the data, so the capability of the repair is declined.
		 * (In the case of RAID5, we can not repair anything)
		 */
		if (dfail > rbio->bbio->max_errors - 1)
			goto cleanup;

		/*
		 * If all data is good, only parity is correctly, just
		 * repair the parity.
		 */
		if (dfail == 0) {
			finish_parity_scrub(rbio, 0);
			return;
		}

		/*
		 * Here means we got one corrupted data stripe and one
		 * corrupted parity on RAID6, if the corrupted parity
		 * is scrubbing parity, luckly, use the other one to repair
		 * the data, or we can not repair the data stripe.
		 */
		if (failp != rbio->scrubp)
			goto cleanup;

		__raid_recover_end_io(rbio);
	} else {
		finish_parity_scrub(rbio, 1);
	}
	return;

cleanup:
	rbio_orig_end_io(rbio, -EIO);
}

/*
 * end io for the read phase of the rmw cycle.  All the bios here are physical
 * stripe bios we've read from the disk so we can recalculate the parity of the
 * stripe.
 *
 * This will usually kick off finish_rmw once all the bios are read in, but it
 * may trigger parity reconstruction if we had any errors along the way
 */
static void raid56_parity_scrub_end_io(struct bio *bio)
{
	struct btrfs_raid_bio *rbio = bio->bi_private;

	if (bio->bi_error)
		fail_bio_stripe(rbio, bio);
	else
		set_bio_pages_uptodate(bio);

	bio_put(bio);

	if (!atomic_dec_and_test(&rbio->stripes_pending))
		return;

	/*
	 * this will normally call finish_rmw to start our write
	 * but if there are any failed stripes we'll reconstruct
	 * from parity first
	 */
	validate_rbio_for_parity_scrub(rbio);
}

static void raid56_parity_scrub_stripe(struct btrfs_raid_bio *rbio)
{
	int bios_to_read = 0;
	struct bio_list bio_list;
	int ret;
	int pagenr;
	int stripe;
	struct bio *bio;

	ret = alloc_rbio_essential_pages(rbio);
	if (ret)
		goto cleanup;

	bio_list_init(&bio_list);

	atomic_set(&rbio->error, 0);
	/*
	 * build a list of bios to read all the missing parts of this
	 * stripe
	 */
	for (stripe = 0; stripe < rbio->real_stripes; stripe++) {
		for_each_set_bit(pagenr, rbio->dbitmap, rbio->stripe_npages) {
			struct page *page;
			/*
			 * we want to find all the pages missing from
			 * the rbio and read them from the disk.  If
			 * page_in_rbio finds a page in the bio list
			 * we don't need to read it off the stripe.
			 */
			page = page_in_rbio(rbio, stripe, pagenr, 1);
			if (page)
				continue;

			page = rbio_stripe_page(rbio, stripe, pagenr);
			/*
			 * the bio cache may have handed us an uptodate
			 * page.  If so, be happy and use it
			 */
			if (PageUptodate(page))
				continue;

			ret = rbio_add_io_page(rbio, &bio_list, page,
				       stripe, pagenr, rbio->stripe_len);
			if (ret)
				goto cleanup;
		}
	}

	bios_to_read = bio_list_size(&bio_list);
	if (!bios_to_read) {
		/*
		 * this can happen if others have merged with
		 * us, it means there is nothing left to read.
		 * But if there are missing devices it may not be
		 * safe to do the full stripe write yet.
		 */
		goto finish;
	}

	/*
	 * the bbio may be freed once we submit the last bio.  Make sure
	 * not to touch it after that
	 */
	atomic_set(&rbio->stripes_pending, bios_to_read);
	while (1) {
		bio = bio_list_pop(&bio_list);
		if (!bio)
			break;

		bio->bi_private = rbio;
		bio->bi_end_io = raid56_parity_scrub_end_io;

		btrfs_bio_wq_end_io(rbio->fs_info, bio,
				    BTRFS_WQ_ENDIO_RAID56);

		submit_bio(READ, bio);
	}
	/* the actual write will happen once the reads are done */
	return;

cleanup:
	rbio_orig_end_io(rbio, -EIO);
	return;

finish:
	validate_rbio_for_parity_scrub(rbio);
}

static void scrub_parity_work(struct btrfs_work *work)
{
	struct btrfs_raid_bio *rbio;

	rbio = container_of(work, struct btrfs_raid_bio, work);
	raid56_parity_scrub_stripe(rbio);
}

static void async_scrub_parity(struct btrfs_raid_bio *rbio)
{
	btrfs_init_work(&rbio->work, btrfs_rmw_helper,
			scrub_parity_work, NULL, NULL);

	btrfs_queue_work(rbio->fs_info->rmw_workers,
			 &rbio->work);
}

void raid56_parity_submit_scrub_rbio(struct btrfs_raid_bio *rbio)
{
	if (!lock_stripe_add(rbio))
		async_scrub_parity(rbio);
}

/* The following code is used for dev replace of a missing RAID 5/6 device. */

struct btrfs_raid_bio *
raid56_alloc_missing_rbio(struct btrfs_root *root, struct bio *bio,
			  struct btrfs_bio *bbio, u64 length)
{
	struct btrfs_raid_bio *rbio;

	rbio = alloc_rbio(root, bbio, length);
	if (IS_ERR(rbio))
		return NULL;

	rbio->operation = BTRFS_RBIO_REBUILD_MISSING;
	bio_list_add(&rbio->bio_list, bio);
	/*
	 * This is a special bio which is used to hold the completion handler
	 * and make the scrub rbio is similar to the other types
	 */
	ASSERT(!bio->bi_iter.bi_size);

	rbio->faila = find_logical_bio_stripe(rbio, bio);
	if (rbio->faila == -1) {
		BUG();
		kfree(rbio);
		return NULL;
	}

	return rbio;
}

static void missing_raid56_work(struct btrfs_work *work)
{
	struct btrfs_raid_bio *rbio;

	rbio = container_of(work, struct btrfs_raid_bio, work);
	__raid56_parity_recover(rbio);
}

static void async_missing_raid56(struct btrfs_raid_bio *rbio)
{
	btrfs_init_work(&rbio->work, btrfs_rmw_helper,
			missing_raid56_work, NULL, NULL);

	btrfs_queue_work(rbio->fs_info->rmw_workers, &rbio->work);
}

void raid56_submit_missing_rbio(struct btrfs_raid_bio *rbio)
{
	if (!lock_stripe_add(rbio))
		async_missing_raid56(rbio);
}<|MERGE_RESOLUTION|>--- conflicted
+++ resolved
@@ -1971,13 +1971,9 @@
 		else
 			clear_bit(RBIO_CACHE_READY_BIT, &rbio->flags);
 
-<<<<<<< HEAD
 		rbio_orig_end_io(rbio, err);
-=======
-		rbio_orig_end_io(rbio, err, err == 0);
 	} else if (rbio->operation == BTRFS_RBIO_REBUILD_MISSING) {
-		rbio_orig_end_io(rbio, err, err == 0);
->>>>>>> 3a9508b0
+		rbio_orig_end_io(rbio, err);
 	} else if (err == 0) {
 		rbio->faila = -1;
 		rbio->failb = -1;
@@ -2113,14 +2109,9 @@
 	return 0;
 
 cleanup:
-<<<<<<< HEAD
-	if (rbio->operation == BTRFS_RBIO_READ_REBUILD)
-		rbio_orig_end_io(rbio, -EIO);
-=======
 	if (rbio->operation == BTRFS_RBIO_READ_REBUILD ||
 	    rbio->operation == BTRFS_RBIO_REBUILD_MISSING)
-		rbio_orig_end_io(rbio, -EIO, 0);
->>>>>>> 3a9508b0
+		rbio_orig_end_io(rbio, -EIO);
 	return -EIO;
 }
 

/*
 * net/sched/sch_api.c	Packet scheduler API.
 *
 *		This program is free software; you can redistribute it and/or
 *		modify it under the terms of the GNU General Public License
 *		as published by the Free Software Foundation; either version
 *		2 of the License, or (at your option) any later version.
 *
 * Authors:	Alexey Kuznetsov, <kuznet@ms2.inr.ac.ru>
 *
 * Fixes:
 *
 * Rani Assaf <rani@magic.metawire.com> :980802: JIFFIES and CPU clock sources are repaired.
 * Eduardo J. Blanco <ejbs@netlabs.com.uy> :990222: kmod support
 * Jamal Hadi Salim <hadi@nortelnetworks.com>: 990601: ingress support
 */

#include <linux/module.h>
#include <linux/types.h>
#include <linux/kernel.h>
#include <linux/string.h>
#include <linux/errno.h>
#include <linux/skbuff.h>
#include <linux/init.h>
#include <linux/proc_fs.h>
#include <linux/seq_file.h>
#include <linux/kmod.h>
#include <linux/list.h>
#include <linux/hrtimer.h>
#include <linux/lockdep.h>
#include <linux/slab.h>
#include <linux/hashtable.h>

#include <net/net_namespace.h>
#include <net/sock.h>
#include <net/netlink.h>
#include <net/pkt_sched.h>
#include <net/pkt_cls.h>

/*

   Short review.
   -------------

   This file consists of two interrelated parts:

   1. queueing disciplines manager frontend.
   2. traffic classes manager frontend.

   Generally, queueing discipline ("qdisc") is a black box,
   which is able to enqueue packets and to dequeue them (when
   device is ready to send something) in order and at times
   determined by algorithm hidden in it.

   qdisc's are divided to two categories:
   - "queues", which have no internal structure visible from outside.
   - "schedulers", which split all the packets to "traffic classes",
     using "packet classifiers" (look at cls_api.c)

   In turn, classes may have child qdiscs (as rule, queues)
   attached to them etc. etc. etc.

   The goal of the routines in this file is to translate
   information supplied by user in the form of handles
   to more intelligible for kernel form, to make some sanity
   checks and part of work, which is common to all qdiscs
   and to provide rtnetlink notifications.

   All real intelligent work is done inside qdisc modules.



   Every discipline has two major routines: enqueue and dequeue.

   ---dequeue

   dequeue usually returns a skb to send. It is allowed to return NULL,
   but it does not mean that queue is empty, it just means that
   discipline does not want to send anything this time.
   Queue is really empty if q->q.qlen == 0.
   For complicated disciplines with multiple queues q->q is not
   real packet queue, but however q->q.qlen must be valid.

   ---enqueue

   enqueue returns 0, if packet was enqueued successfully.
   If packet (this one or another one) was dropped, it returns
   not zero error code.
   NET_XMIT_DROP 	- this packet dropped
     Expected action: do not backoff, but wait until queue will clear.
   NET_XMIT_CN	 	- probably this packet enqueued, but another one dropped.
     Expected action: backoff or ignore

   Auxiliary routines:

   ---peek

   like dequeue but without removing a packet from the queue

   ---reset

   returns qdisc to initial state: purge all buffers, clear all
   timers, counters (except for statistics) etc.

   ---init

   initializes newly created qdisc.

   ---destroy

   destroys resources allocated by init and during lifetime of qdisc.

   ---change

   changes qdisc parameters.
 */

/* Protects list of registered TC modules. It is pure SMP lock. */
static DEFINE_RWLOCK(qdisc_mod_lock);


/************************************************
 *	Queueing disciplines manipulation.	*
 ************************************************/


/* The list of all installed queueing disciplines. */

static struct Qdisc_ops *qdisc_base;

/* Register/unregister queueing discipline */

int register_qdisc(struct Qdisc_ops *qops)
{
	struct Qdisc_ops *q, **qp;
	int rc = -EEXIST;

	write_lock(&qdisc_mod_lock);
	for (qp = &qdisc_base; (q = *qp) != NULL; qp = &q->next)
		if (!strcmp(qops->id, q->id))
			goto out;

	if (qops->enqueue == NULL)
		qops->enqueue = noop_qdisc_ops.enqueue;
	if (qops->peek == NULL) {
		if (qops->dequeue == NULL)
			qops->peek = noop_qdisc_ops.peek;
		else
			goto out_einval;
	}
	if (qops->dequeue == NULL)
		qops->dequeue = noop_qdisc_ops.dequeue;

	if (qops->cl_ops) {
		const struct Qdisc_class_ops *cops = qops->cl_ops;

		if (!(cops->find && cops->walk && cops->leaf))
			goto out_einval;

		if (cops->tcf_block && !(cops->bind_tcf && cops->unbind_tcf))
			goto out_einval;
	}

	qops->next = NULL;
	*qp = qops;
	rc = 0;
out:
	write_unlock(&qdisc_mod_lock);
	return rc;

out_einval:
	rc = -EINVAL;
	goto out;
}
EXPORT_SYMBOL(register_qdisc);

int unregister_qdisc(struct Qdisc_ops *qops)
{
	struct Qdisc_ops *q, **qp;
	int err = -ENOENT;

	write_lock(&qdisc_mod_lock);
	for (qp = &qdisc_base; (q = *qp) != NULL; qp = &q->next)
		if (q == qops)
			break;
	if (q) {
		*qp = q->next;
		q->next = NULL;
		err = 0;
	}
	write_unlock(&qdisc_mod_lock);
	return err;
}
EXPORT_SYMBOL(unregister_qdisc);

/* Get default qdisc if not otherwise specified */
void qdisc_get_default(char *name, size_t len)
{
	read_lock(&qdisc_mod_lock);
	strlcpy(name, default_qdisc_ops->id, len);
	read_unlock(&qdisc_mod_lock);
}

static struct Qdisc_ops *qdisc_lookup_default(const char *name)
{
	struct Qdisc_ops *q = NULL;

	for (q = qdisc_base; q; q = q->next) {
		if (!strcmp(name, q->id)) {
			if (!try_module_get(q->owner))
				q = NULL;
			break;
		}
	}

	return q;
}

/* Set new default qdisc to use */
int qdisc_set_default(const char *name)
{
	const struct Qdisc_ops *ops;

	if (!capable(CAP_NET_ADMIN))
		return -EPERM;

	write_lock(&qdisc_mod_lock);
	ops = qdisc_lookup_default(name);
	if (!ops) {
		/* Not found, drop lock and try to load module */
		write_unlock(&qdisc_mod_lock);
		request_module("sch_%s", name);
		write_lock(&qdisc_mod_lock);

		ops = qdisc_lookup_default(name);
	}

	if (ops) {
		/* Set new default */
		module_put(default_qdisc_ops->owner);
		default_qdisc_ops = ops;
	}
	write_unlock(&qdisc_mod_lock);

	return ops ? 0 : -ENOENT;
}

#ifdef CONFIG_NET_SCH_DEFAULT
/* Set default value from kernel config */
static int __init sch_default_qdisc(void)
{
	return qdisc_set_default(CONFIG_DEFAULT_NET_SCH);
}
late_initcall(sch_default_qdisc);
#endif

/* We know handle. Find qdisc among all qdisc's attached to device
 * (root qdisc, all its children, children of children etc.)
 * Note: caller either uses rtnl or rcu_read_lock()
 */

static struct Qdisc *qdisc_match_from_root(struct Qdisc *root, u32 handle)
{
	struct Qdisc *q;

	if (!qdisc_dev(root))
		return (root->handle == handle ? root : NULL);

	if (!(root->flags & TCQ_F_BUILTIN) &&
	    root->handle == handle)
		return root;

	hash_for_each_possible_rcu(qdisc_dev(root)->qdisc_hash, q, hash, handle) {
		if (q->handle == handle)
			return q;
	}
	return NULL;
}

void qdisc_hash_add(struct Qdisc *q, bool invisible)
{
	if ((q->parent != TC_H_ROOT) && !(q->flags & TCQ_F_INGRESS)) {
		ASSERT_RTNL();
		hash_add_rcu(qdisc_dev(q)->qdisc_hash, &q->hash, q->handle);
		if (invisible)
			q->flags |= TCQ_F_INVISIBLE;
	}
}
EXPORT_SYMBOL(qdisc_hash_add);

void qdisc_hash_del(struct Qdisc *q)
{
	if ((q->parent != TC_H_ROOT) && !(q->flags & TCQ_F_INGRESS)) {
		ASSERT_RTNL();
		hash_del_rcu(&q->hash);
	}
}
EXPORT_SYMBOL(qdisc_hash_del);

struct Qdisc *qdisc_lookup(struct net_device *dev, u32 handle)
{
	struct Qdisc *q;

	q = qdisc_match_from_root(dev->qdisc, handle);
	if (q)
		goto out;

	if (dev_ingress_queue(dev))
		q = qdisc_match_from_root(
			dev_ingress_queue(dev)->qdisc_sleeping,
			handle);
out:
	return q;
}

static struct Qdisc *qdisc_leaf(struct Qdisc *p, u32 classid)
{
	unsigned long cl;
	struct Qdisc *leaf;
	const struct Qdisc_class_ops *cops = p->ops->cl_ops;

	if (cops == NULL)
		return NULL;
	cl = cops->find(p, classid);

	if (cl == 0)
		return NULL;
	leaf = cops->leaf(p, cl);
	return leaf;
}

/* Find queueing discipline by name */

static struct Qdisc_ops *qdisc_lookup_ops(struct nlattr *kind)
{
	struct Qdisc_ops *q = NULL;

	if (kind) {
		read_lock(&qdisc_mod_lock);
		for (q = qdisc_base; q; q = q->next) {
			if (nla_strcmp(kind, q->id) == 0) {
				if (!try_module_get(q->owner))
					q = NULL;
				break;
			}
		}
		read_unlock(&qdisc_mod_lock);
	}
	return q;
}

/* The linklayer setting were not transferred from iproute2, in older
 * versions, and the rate tables lookup systems have been dropped in
 * the kernel. To keep backward compatible with older iproute2 tc
 * utils, we detect the linklayer setting by detecting if the rate
 * table were modified.
 *
 * For linklayer ATM table entries, the rate table will be aligned to
 * 48 bytes, thus some table entries will contain the same value.  The
 * mpu (min packet unit) is also encoded into the old rate table, thus
 * starting from the mpu, we find low and high table entries for
 * mapping this cell.  If these entries contain the same value, when
 * the rate tables have been modified for linklayer ATM.
 *
 * This is done by rounding mpu to the nearest 48 bytes cell/entry,
 * and then roundup to the next cell, calc the table entry one below,
 * and compare.
 */
static __u8 __detect_linklayer(struct tc_ratespec *r, __u32 *rtab)
{
	int low       = roundup(r->mpu, 48);
	int high      = roundup(low+1, 48);
	int cell_low  = low >> r->cell_log;
	int cell_high = (high >> r->cell_log) - 1;

	/* rtab is too inaccurate at rates > 100Mbit/s */
	if ((r->rate > (100000000/8)) || (rtab[0] == 0)) {
		pr_debug("TC linklayer: Giving up ATM detection\n");
		return TC_LINKLAYER_ETHERNET;
	}

	if ((cell_high > cell_low) && (cell_high < 256)
	    && (rtab[cell_low] == rtab[cell_high])) {
		pr_debug("TC linklayer: Detected ATM, low(%d)=high(%d)=%u\n",
			 cell_low, cell_high, rtab[cell_high]);
		return TC_LINKLAYER_ATM;
	}
	return TC_LINKLAYER_ETHERNET;
}

static struct qdisc_rate_table *qdisc_rtab_list;

struct qdisc_rate_table *qdisc_get_rtab(struct tc_ratespec *r,
					struct nlattr *tab)
{
	struct qdisc_rate_table *rtab;

	if (tab == NULL || r->rate == 0 || r->cell_log == 0 ||
	    nla_len(tab) != TC_RTAB_SIZE)
		return NULL;

	for (rtab = qdisc_rtab_list; rtab; rtab = rtab->next) {
		if (!memcmp(&rtab->rate, r, sizeof(struct tc_ratespec)) &&
		    !memcmp(&rtab->data, nla_data(tab), 1024)) {
			rtab->refcnt++;
			return rtab;
		}
	}

	rtab = kmalloc(sizeof(*rtab), GFP_KERNEL);
	if (rtab) {
		rtab->rate = *r;
		rtab->refcnt = 1;
		memcpy(rtab->data, nla_data(tab), 1024);
		if (r->linklayer == TC_LINKLAYER_UNAWARE)
			r->linklayer = __detect_linklayer(r, rtab->data);
		rtab->next = qdisc_rtab_list;
		qdisc_rtab_list = rtab;
	}
	return rtab;
}
EXPORT_SYMBOL(qdisc_get_rtab);

void qdisc_put_rtab(struct qdisc_rate_table *tab)
{
	struct qdisc_rate_table *rtab, **rtabp;

	if (!tab || --tab->refcnt)
		return;

	for (rtabp = &qdisc_rtab_list;
	     (rtab = *rtabp) != NULL;
	     rtabp = &rtab->next) {
		if (rtab == tab) {
			*rtabp = rtab->next;
			kfree(rtab);
			return;
		}
	}
}
EXPORT_SYMBOL(qdisc_put_rtab);

static LIST_HEAD(qdisc_stab_list);

static const struct nla_policy stab_policy[TCA_STAB_MAX + 1] = {
	[TCA_STAB_BASE]	= { .len = sizeof(struct tc_sizespec) },
	[TCA_STAB_DATA] = { .type = NLA_BINARY },
};

static struct qdisc_size_table *qdisc_get_stab(struct nlattr *opt)
{
	struct nlattr *tb[TCA_STAB_MAX + 1];
	struct qdisc_size_table *stab;
	struct tc_sizespec *s;
	unsigned int tsize = 0;
	u16 *tab = NULL;
	int err;

	err = nla_parse_nested(tb, TCA_STAB_MAX, opt, stab_policy, NULL);
	if (err < 0)
		return ERR_PTR(err);
	if (!tb[TCA_STAB_BASE])
		return ERR_PTR(-EINVAL);

	s = nla_data(tb[TCA_STAB_BASE]);

	if (s->tsize > 0) {
		if (!tb[TCA_STAB_DATA])
			return ERR_PTR(-EINVAL);
		tab = nla_data(tb[TCA_STAB_DATA]);
		tsize = nla_len(tb[TCA_STAB_DATA]) / sizeof(u16);
	}

	if (tsize != s->tsize || (!tab && tsize > 0))
		return ERR_PTR(-EINVAL);

	list_for_each_entry(stab, &qdisc_stab_list, list) {
		if (memcmp(&stab->szopts, s, sizeof(*s)))
			continue;
		if (tsize > 0 && memcmp(stab->data, tab, tsize * sizeof(u16)))
			continue;
		stab->refcnt++;
		return stab;
	}

	stab = kmalloc(sizeof(*stab) + tsize * sizeof(u16), GFP_KERNEL);
	if (!stab)
		return ERR_PTR(-ENOMEM);

	stab->refcnt = 1;
	stab->szopts = *s;
	if (tsize > 0)
		memcpy(stab->data, tab, tsize * sizeof(u16));

	list_add_tail(&stab->list, &qdisc_stab_list);

	return stab;
}

static void stab_kfree_rcu(struct rcu_head *head)
{
	kfree(container_of(head, struct qdisc_size_table, rcu));
}

void qdisc_put_stab(struct qdisc_size_table *tab)
{
	if (!tab)
		return;

	if (--tab->refcnt == 0) {
		list_del(&tab->list);
		call_rcu_bh(&tab->rcu, stab_kfree_rcu);
	}
}
EXPORT_SYMBOL(qdisc_put_stab);

static int qdisc_dump_stab(struct sk_buff *skb, struct qdisc_size_table *stab)
{
	struct nlattr *nest;

	nest = nla_nest_start(skb, TCA_STAB);
	if (nest == NULL)
		goto nla_put_failure;
	if (nla_put(skb, TCA_STAB_BASE, sizeof(stab->szopts), &stab->szopts))
		goto nla_put_failure;
	nla_nest_end(skb, nest);

	return skb->len;

nla_put_failure:
	return -1;
}

void __qdisc_calculate_pkt_len(struct sk_buff *skb,
			       const struct qdisc_size_table *stab)
{
	int pkt_len, slot;

	pkt_len = skb->len + stab->szopts.overhead;
	if (unlikely(!stab->szopts.tsize))
		goto out;

	slot = pkt_len + stab->szopts.cell_align;
	if (unlikely(slot < 0))
		slot = 0;

	slot >>= stab->szopts.cell_log;
	if (likely(slot < stab->szopts.tsize))
		pkt_len = stab->data[slot];
	else
		pkt_len = stab->data[stab->szopts.tsize - 1] *
				(slot / stab->szopts.tsize) +
				stab->data[slot % stab->szopts.tsize];

	pkt_len <<= stab->szopts.size_log;
out:
	if (unlikely(pkt_len < 1))
		pkt_len = 1;
	qdisc_skb_cb(skb)->pkt_len = pkt_len;
}
EXPORT_SYMBOL(__qdisc_calculate_pkt_len);

void qdisc_warn_nonwc(const char *txt, struct Qdisc *qdisc)
{
	if (!(qdisc->flags & TCQ_F_WARN_NONWC)) {
		pr_warn("%s: %s qdisc %X: is non-work-conserving?\n",
			txt, qdisc->ops->id, qdisc->handle >> 16);
		qdisc->flags |= TCQ_F_WARN_NONWC;
	}
}
EXPORT_SYMBOL(qdisc_warn_nonwc);

static enum hrtimer_restart qdisc_watchdog(struct hrtimer *timer)
{
	struct qdisc_watchdog *wd = container_of(timer, struct qdisc_watchdog,
						 timer);

	rcu_read_lock();
	__netif_schedule(qdisc_root(wd->qdisc));
	rcu_read_unlock();

	return HRTIMER_NORESTART;
}

void qdisc_watchdog_init(struct qdisc_watchdog *wd, struct Qdisc *qdisc)
{
	hrtimer_init(&wd->timer, CLOCK_MONOTONIC, HRTIMER_MODE_ABS_PINNED);
	wd->timer.function = qdisc_watchdog;
	wd->qdisc = qdisc;
}
EXPORT_SYMBOL(qdisc_watchdog_init);

void qdisc_watchdog_schedule_ns(struct qdisc_watchdog *wd, u64 expires)
{
	if (test_bit(__QDISC_STATE_DEACTIVATED,
		     &qdisc_root_sleeping(wd->qdisc)->state))
		return;

	if (wd->last_expires == expires)
		return;

	wd->last_expires = expires;
	hrtimer_start(&wd->timer,
		      ns_to_ktime(expires),
		      HRTIMER_MODE_ABS_PINNED);
}
EXPORT_SYMBOL(qdisc_watchdog_schedule_ns);

void qdisc_watchdog_cancel(struct qdisc_watchdog *wd)
{
	hrtimer_cancel(&wd->timer);
}
EXPORT_SYMBOL(qdisc_watchdog_cancel);

static struct hlist_head *qdisc_class_hash_alloc(unsigned int n)
{
	struct hlist_head *h;
	unsigned int i;

	h = kvmalloc_array(n, sizeof(struct hlist_head), GFP_KERNEL);

	if (h != NULL) {
		for (i = 0; i < n; i++)
			INIT_HLIST_HEAD(&h[i]);
	}
	return h;
}

void qdisc_class_hash_grow(struct Qdisc *sch, struct Qdisc_class_hash *clhash)
{
	struct Qdisc_class_common *cl;
	struct hlist_node *next;
	struct hlist_head *nhash, *ohash;
	unsigned int nsize, nmask, osize;
	unsigned int i, h;

	/* Rehash when load factor exceeds 0.75 */
	if (clhash->hashelems * 4 <= clhash->hashsize * 3)
		return;
	nsize = clhash->hashsize * 2;
	nmask = nsize - 1;
	nhash = qdisc_class_hash_alloc(nsize);
	if (nhash == NULL)
		return;

	ohash = clhash->hash;
	osize = clhash->hashsize;

	sch_tree_lock(sch);
	for (i = 0; i < osize; i++) {
		hlist_for_each_entry_safe(cl, next, &ohash[i], hnode) {
			h = qdisc_class_hash(cl->classid, nmask);
			hlist_add_head(&cl->hnode, &nhash[h]);
		}
	}
	clhash->hash     = nhash;
	clhash->hashsize = nsize;
	clhash->hashmask = nmask;
	sch_tree_unlock(sch);

	kvfree(ohash);
}
EXPORT_SYMBOL(qdisc_class_hash_grow);

int qdisc_class_hash_init(struct Qdisc_class_hash *clhash)
{
	unsigned int size = 4;

	clhash->hash = qdisc_class_hash_alloc(size);
	if (clhash->hash == NULL)
		return -ENOMEM;
	clhash->hashsize  = size;
	clhash->hashmask  = size - 1;
	clhash->hashelems = 0;
	return 0;
}
EXPORT_SYMBOL(qdisc_class_hash_init);

void qdisc_class_hash_destroy(struct Qdisc_class_hash *clhash)
{
	kvfree(clhash->hash);
}
EXPORT_SYMBOL(qdisc_class_hash_destroy);

void qdisc_class_hash_insert(struct Qdisc_class_hash *clhash,
			     struct Qdisc_class_common *cl)
{
	unsigned int h;

	INIT_HLIST_NODE(&cl->hnode);
	h = qdisc_class_hash(cl->classid, clhash->hashmask);
	hlist_add_head(&cl->hnode, &clhash->hash[h]);
	clhash->hashelems++;
}
EXPORT_SYMBOL(qdisc_class_hash_insert);

void qdisc_class_hash_remove(struct Qdisc_class_hash *clhash,
			     struct Qdisc_class_common *cl)
{
	hlist_del(&cl->hnode);
	clhash->hashelems--;
}
EXPORT_SYMBOL(qdisc_class_hash_remove);

/* Allocate an unique handle from space managed by kernel
 * Possible range is [8000-FFFF]:0000 (0x8000 values)
 */
static u32 qdisc_alloc_handle(struct net_device *dev)
{
	int i = 0x8000;
	static u32 autohandle = TC_H_MAKE(0x80000000U, 0);

	do {
		autohandle += TC_H_MAKE(0x10000U, 0);
		if (autohandle == TC_H_MAKE(TC_H_ROOT, 0))
			autohandle = TC_H_MAKE(0x80000000U, 0);
		if (!qdisc_lookup(dev, autohandle))
			return autohandle;
		cond_resched();
	} while	(--i > 0);

	return 0;
}

void qdisc_tree_reduce_backlog(struct Qdisc *sch, unsigned int n,
			       unsigned int len)
{
	const struct Qdisc_class_ops *cops;
	unsigned long cl;
	u32 parentid;
	bool notify;
	int drops;

	if (n == 0 && len == 0)
		return;
	drops = max_t(int, n, 0);
	rcu_read_lock();
	while ((parentid = sch->parent)) {
		if (TC_H_MAJ(parentid) == TC_H_MAJ(TC_H_INGRESS))
			break;

		if (sch->flags & TCQ_F_NOPARENT)
			break;
		/* Notify parent qdisc only if child qdisc becomes empty.
		 *
		 * If child was empty even before update then backlog
		 * counter is screwed and we skip notification because
		 * parent class is already passive.
		 */
		notify = !sch->q.qlen && !WARN_ON_ONCE(!n);
		/* TODO: perform the search on a per txq basis */
		sch = qdisc_lookup(qdisc_dev(sch), TC_H_MAJ(parentid));
		if (sch == NULL) {
			WARN_ON_ONCE(parentid != TC_H_ROOT);
			break;
		}
		cops = sch->ops->cl_ops;
		if (notify && cops->qlen_notify) {
			cl = cops->find(sch, parentid);
			cops->qlen_notify(sch, cl);
		}
		sch->q.qlen -= n;
		sch->qstats.backlog -= len;
		__qdisc_qstats_drop(sch, drops);
	}
	rcu_read_unlock();
}
EXPORT_SYMBOL(qdisc_tree_reduce_backlog);

static int tc_fill_qdisc(struct sk_buff *skb, struct Qdisc *q, u32 clid,
			 u32 portid, u32 seq, u16 flags, int event)
{
	struct gnet_stats_basic_cpu __percpu *cpu_bstats = NULL;
	struct gnet_stats_queue __percpu *cpu_qstats = NULL;
	struct tcmsg *tcm;
	struct nlmsghdr  *nlh;
	unsigned char *b = skb_tail_pointer(skb);
	struct gnet_dump d;
	struct qdisc_size_table *stab;
	__u32 qlen;

	cond_resched();
	nlh = nlmsg_put(skb, portid, seq, event, sizeof(*tcm), flags);
	if (!nlh)
		goto out_nlmsg_trim;
	tcm = nlmsg_data(nlh);
	tcm->tcm_family = AF_UNSPEC;
	tcm->tcm__pad1 = 0;
	tcm->tcm__pad2 = 0;
	tcm->tcm_ifindex = qdisc_dev(q)->ifindex;
	tcm->tcm_parent = clid;
	tcm->tcm_handle = q->handle;
	tcm->tcm_info = refcount_read(&q->refcnt);
	if (nla_put_string(skb, TCA_KIND, q->ops->id))
		goto nla_put_failure;
	if (q->ops->dump && q->ops->dump(q, skb) < 0)
		goto nla_put_failure;
	qlen = q->q.qlen;

	stab = rtnl_dereference(q->stab);
	if (stab && qdisc_dump_stab(skb, stab) < 0)
		goto nla_put_failure;

	if (gnet_stats_start_copy_compat(skb, TCA_STATS2, TCA_STATS, TCA_XSTATS,
					 NULL, &d, TCA_PAD) < 0)
		goto nla_put_failure;

	if (q->ops->dump_stats && q->ops->dump_stats(q, &d) < 0)
		goto nla_put_failure;

	if (qdisc_is_percpu_stats(q)) {
		cpu_bstats = q->cpu_bstats;
		cpu_qstats = q->cpu_qstats;
	}

	if (gnet_stats_copy_basic(qdisc_root_sleeping_running(q),
				  &d, cpu_bstats, &q->bstats) < 0 ||
	    gnet_stats_copy_rate_est(&d, &q->rate_est) < 0 ||
	    gnet_stats_copy_queue(&d, cpu_qstats, &q->qstats, qlen) < 0)
		goto nla_put_failure;

	if (gnet_stats_finish_copy(&d) < 0)
		goto nla_put_failure;

	nlh->nlmsg_len = skb_tail_pointer(skb) - b;
	return skb->len;

out_nlmsg_trim:
nla_put_failure:
	nlmsg_trim(skb, b);
	return -1;
}

static bool tc_qdisc_dump_ignore(struct Qdisc *q, bool dump_invisible)
{
	if (q->flags & TCQ_F_BUILTIN)
		return true;
	if ((q->flags & TCQ_F_INVISIBLE) && !dump_invisible)
		return true;

	return false;
}

static int qdisc_notify(struct net *net, struct sk_buff *oskb,
			struct nlmsghdr *n, u32 clid,
			struct Qdisc *old, struct Qdisc *new)
{
	struct sk_buff *skb;
	u32 portid = oskb ? NETLINK_CB(oskb).portid : 0;

	skb = alloc_skb(NLMSG_GOODSIZE, GFP_KERNEL);
	if (!skb)
		return -ENOBUFS;

	if (old && !tc_qdisc_dump_ignore(old, false)) {
		if (tc_fill_qdisc(skb, old, clid, portid, n->nlmsg_seq,
				  0, RTM_DELQDISC) < 0)
			goto err_out;
	}
	if (new && !tc_qdisc_dump_ignore(new, false)) {
		if (tc_fill_qdisc(skb, new, clid, portid, n->nlmsg_seq,
				  old ? NLM_F_REPLACE : 0, RTM_NEWQDISC) < 0)
			goto err_out;
	}

	if (skb->len)
		return rtnetlink_send(skb, net, portid, RTNLGRP_TC,
				      n->nlmsg_flags & NLM_F_ECHO);

err_out:
	kfree_skb(skb);
	return -EINVAL;
}

static void notify_and_destroy(struct net *net, struct sk_buff *skb,
			       struct nlmsghdr *n, u32 clid,
			       struct Qdisc *old, struct Qdisc *new)
{
	if (new || old)
		qdisc_notify(net, skb, n, clid, old, new);

	if (old)
		qdisc_destroy(old);
}

/* Graft qdisc "new" to class "classid" of qdisc "parent" or
 * to device "dev".
 *
 * When appropriate send a netlink notification using 'skb'
 * and "n".
 *
 * On success, destroy old qdisc.
 */

static int qdisc_graft(struct net_device *dev, struct Qdisc *parent,
		       struct sk_buff *skb, struct nlmsghdr *n, u32 classid,
		       struct Qdisc *new, struct Qdisc *old)
{
	struct Qdisc *q = old;
	struct net *net = dev_net(dev);
	int err = 0;

	if (parent == NULL) {
		unsigned int i, num_q, ingress;

		ingress = 0;
		num_q = dev->num_tx_queues;
		if ((q && q->flags & TCQ_F_INGRESS) ||
		    (new && new->flags & TCQ_F_INGRESS)) {
			num_q = 1;
			ingress = 1;
			if (!dev_ingress_queue(dev))
				return -ENOENT;
		}

		if (dev->flags & IFF_UP)
			dev_deactivate(dev);

		if (new && new->ops->attach)
			goto skip;

		for (i = 0; i < num_q; i++) {
			struct netdev_queue *dev_queue = dev_ingress_queue(dev);

			if (!ingress)
				dev_queue = netdev_get_tx_queue(dev, i);

			old = dev_graft_qdisc(dev_queue, new);
			if (new && i > 0)
				qdisc_refcount_inc(new);

			if (!ingress)
				qdisc_destroy(old);
		}

skip:
		if (!ingress) {
			notify_and_destroy(net, skb, n, classid,
					   dev->qdisc, new);
			if (new && !new->ops->attach)
				qdisc_refcount_inc(new);
			dev->qdisc = new ? : &noop_qdisc;

			if (new && new->ops->attach)
				new->ops->attach(new);
		} else {
			notify_and_destroy(net, skb, n, classid, old, new);
		}

		if (dev->flags & IFF_UP)
			dev_activate(dev);
	} else {
		const struct Qdisc_class_ops *cops = parent->ops->cl_ops;

		err = -EOPNOTSUPP;
		if (cops && cops->graft) {
			unsigned long cl = cops->find(parent, classid);

			if (cl)
				err = cops->graft(parent, cl, new, &old);
			else
				err = -ENOENT;
		}
		if (!err)
			notify_and_destroy(net, skb, n, classid, old, new);
	}
	return err;
}

/* lockdep annotation is needed for ingress; egress gets it only for name */
static struct lock_class_key qdisc_tx_lock;
static struct lock_class_key qdisc_rx_lock;

/*
   Allocate and initialize new qdisc.

   Parameters are passed via opt.
 */

static struct Qdisc *qdisc_create(struct net_device *dev,
				  struct netdev_queue *dev_queue,
				  struct Qdisc *p, u32 parent, u32 handle,
				  struct nlattr **tca, int *errp)
{
	int err;
	struct nlattr *kind = tca[TCA_KIND];
	struct Qdisc *sch;
	struct Qdisc_ops *ops;
	struct qdisc_size_table *stab;

	ops = qdisc_lookup_ops(kind);
#ifdef CONFIG_MODULES
	if (ops == NULL && kind != NULL) {
		char name[IFNAMSIZ];
		if (nla_strlcpy(name, kind, IFNAMSIZ) < IFNAMSIZ) {
			/* We dropped the RTNL semaphore in order to
			 * perform the module load.  So, even if we
			 * succeeded in loading the module we have to
			 * tell the caller to replay the request.  We
			 * indicate this using -EAGAIN.
			 * We replay the request because the device may
			 * go away in the mean time.
			 */
			rtnl_unlock();
			request_module("sch_%s", name);
			rtnl_lock();
			ops = qdisc_lookup_ops(kind);
			if (ops != NULL) {
				/* We will try again qdisc_lookup_ops,
				 * so don't keep a reference.
				 */
				module_put(ops->owner);
				err = -EAGAIN;
				goto err_out;
			}
		}
	}
#endif

	err = -ENOENT;
	if (ops == NULL)
		goto err_out;

	sch = qdisc_alloc(dev_queue, ops);
	if (IS_ERR(sch)) {
		err = PTR_ERR(sch);
		goto err_out2;
	}

	sch->parent = parent;

	if (handle == TC_H_INGRESS) {
		sch->flags |= TCQ_F_INGRESS;
		handle = TC_H_MAKE(TC_H_INGRESS, 0);
		lockdep_set_class(qdisc_lock(sch), &qdisc_rx_lock);
	} else {
		if (handle == 0) {
			handle = qdisc_alloc_handle(dev);
			err = -ENOMEM;
			if (handle == 0)
				goto err_out3;
		}
		lockdep_set_class(qdisc_lock(sch), &qdisc_tx_lock);
		if (!netif_is_multiqueue(dev))
			sch->flags |= TCQ_F_ONETXQUEUE;
	}

	sch->handle = handle;

	/* This exist to keep backward compatible with a userspace
	 * loophole, what allowed userspace to get IFF_NO_QUEUE
	 * facility on older kernels by setting tx_queue_len=0 (prior
	 * to qdisc init), and then forgot to reinit tx_queue_len
	 * before again attaching a qdisc.
	 */
	if ((dev->priv_flags & IFF_NO_QUEUE) && (dev->tx_queue_len == 0)) {
		dev->tx_queue_len = DEFAULT_TX_QUEUE_LEN;
		netdev_info(dev, "Caught tx_queue_len zero misconfig\n");
	}

	if (!ops->init || (err = ops->init(sch, tca[TCA_OPTIONS])) == 0) {
		if (qdisc_is_percpu_stats(sch)) {
			sch->cpu_bstats =
				netdev_alloc_pcpu_stats(struct gnet_stats_basic_cpu);
			if (!sch->cpu_bstats)
				goto err_out4;

			sch->cpu_qstats = alloc_percpu(struct gnet_stats_queue);
			if (!sch->cpu_qstats)
				goto err_out4;
		}

		if (tca[TCA_STAB]) {
			stab = qdisc_get_stab(tca[TCA_STAB]);
			if (IS_ERR(stab)) {
				err = PTR_ERR(stab);
				goto err_out4;
			}
			rcu_assign_pointer(sch->stab, stab);
		}
		if (tca[TCA_RATE]) {
			seqcount_t *running;

			err = -EOPNOTSUPP;
			if (sch->flags & TCQ_F_MQROOT)
				goto err_out4;

			if ((sch->parent != TC_H_ROOT) &&
			    !(sch->flags & TCQ_F_INGRESS) &&
			    (!p || !(p->flags & TCQ_F_MQROOT)))
				running = qdisc_root_sleeping_running(sch);
			else
				running = &sch->running;

			err = gen_new_estimator(&sch->bstats,
						sch->cpu_bstats,
						&sch->rate_est,
						NULL,
						running,
						tca[TCA_RATE]);
			if (err)
				goto err_out4;
		}

		qdisc_hash_add(sch, false);

		return sch;
	}
	/* ops->init() failed, we call ->destroy() like qdisc_create_dflt() */
	if (ops->destroy)
		ops->destroy(sch);
err_out3:
	dev_put(dev);
	kfree((char *) sch - sch->padded);
err_out2:
	module_put(ops->owner);
err_out:
	*errp = err;
	return NULL;

err_out4:
	free_percpu(sch->cpu_bstats);
	free_percpu(sch->cpu_qstats);
	/*
	 * Any broken qdiscs that would require a ops->reset() here?
	 * The qdisc was never in action so it shouldn't be necessary.
	 */
	qdisc_put_stab(rtnl_dereference(sch->stab));
	if (ops->destroy)
		ops->destroy(sch);
	goto err_out3;
}

static int qdisc_change(struct Qdisc *sch, struct nlattr **tca)
{
	struct qdisc_size_table *ostab, *stab = NULL;
	int err = 0;

	if (tca[TCA_OPTIONS]) {
		if (sch->ops->change == NULL)
			return -EINVAL;
		err = sch->ops->change(sch, tca[TCA_OPTIONS]);
		if (err)
			return err;
	}

	if (tca[TCA_STAB]) {
		stab = qdisc_get_stab(tca[TCA_STAB]);
		if (IS_ERR(stab))
			return PTR_ERR(stab);
	}

	ostab = rtnl_dereference(sch->stab);
	rcu_assign_pointer(sch->stab, stab);
	qdisc_put_stab(ostab);

	if (tca[TCA_RATE]) {
		/* NB: ignores errors from replace_estimator
		   because change can't be undone. */
		if (sch->flags & TCQ_F_MQROOT)
			goto out;
		gen_replace_estimator(&sch->bstats,
				      sch->cpu_bstats,
				      &sch->rate_est,
				      NULL,
				      qdisc_root_sleeping_running(sch),
				      tca[TCA_RATE]);
	}
out:
	return 0;
}

struct check_loop_arg {
	struct qdisc_walker	w;
	struct Qdisc		*p;
	int			depth;
};

static int check_loop_fn(struct Qdisc *q, unsigned long cl,
			 struct qdisc_walker *w);

static int check_loop(struct Qdisc *q, struct Qdisc *p, int depth)
{
	struct check_loop_arg	arg;

	if (q->ops->cl_ops == NULL)
		return 0;

	arg.w.stop = arg.w.skip = arg.w.count = 0;
	arg.w.fn = check_loop_fn;
	arg.depth = depth;
	arg.p = p;
	q->ops->cl_ops->walk(q, &arg.w);
	return arg.w.stop ? -ELOOP : 0;
}

static int
check_loop_fn(struct Qdisc *q, unsigned long cl, struct qdisc_walker *w)
{
	struct Qdisc *leaf;
	const struct Qdisc_class_ops *cops = q->ops->cl_ops;
	struct check_loop_arg *arg = (struct check_loop_arg *)w;

	leaf = cops->leaf(q, cl);
	if (leaf) {
		if (leaf == arg->p || arg->depth > 7)
			return -ELOOP;
		return check_loop(leaf, arg->p, arg->depth + 1);
	}
	return 0;
}

/*
 * Delete/get qdisc.
 */

static int tc_get_qdisc(struct sk_buff *skb, struct nlmsghdr *n,
			struct netlink_ext_ack *extack)
{
	struct net *net = sock_net(skb->sk);
	struct tcmsg *tcm = nlmsg_data(n);
	struct nlattr *tca[TCA_MAX + 1];
	struct net_device *dev;
	u32 clid;
	struct Qdisc *q = NULL;
	struct Qdisc *p = NULL;
	int err;

	if ((n->nlmsg_type != RTM_GETQDISC) &&
	    !netlink_ns_capable(skb, net->user_ns, CAP_NET_ADMIN))
		return -EPERM;

	err = nlmsg_parse(n, sizeof(*tcm), tca, TCA_MAX, NULL, extack);
	if (err < 0)
		return err;

	dev = __dev_get_by_index(net, tcm->tcm_ifindex);
	if (!dev)
		return -ENODEV;

	clid = tcm->tcm_parent;
	if (clid) {
		if (clid != TC_H_ROOT) {
			if (TC_H_MAJ(clid) != TC_H_MAJ(TC_H_INGRESS)) {
				p = qdisc_lookup(dev, TC_H_MAJ(clid));
				if (!p)
					return -ENOENT;
				q = qdisc_leaf(p, clid);
			} else if (dev_ingress_queue(dev)) {
				q = dev_ingress_queue(dev)->qdisc_sleeping;
			}
		} else {
			q = dev->qdisc;
		}
		if (!q)
			return -ENOENT;

		if (tcm->tcm_handle && q->handle != tcm->tcm_handle)
			return -EINVAL;
	} else {
		q = qdisc_lookup(dev, tcm->tcm_handle);
		if (!q)
			return -ENOENT;
	}

	if (tca[TCA_KIND] && nla_strcmp(tca[TCA_KIND], q->ops->id))
		return -EINVAL;

	if (n->nlmsg_type == RTM_DELQDISC) {
		if (!clid)
			return -EINVAL;
		if (q->handle == 0)
			return -ENOENT;
		err = qdisc_graft(dev, p, skb, n, clid, NULL, q);
		if (err != 0)
			return err;
	} else {
		qdisc_notify(net, skb, n, clid, NULL, q);
	}
	return 0;
}

/*
 * Create/change qdisc.
 */

static int tc_modify_qdisc(struct sk_buff *skb, struct nlmsghdr *n,
			   struct netlink_ext_ack *extack)
{
	struct net *net = sock_net(skb->sk);
	struct tcmsg *tcm;
	struct nlattr *tca[TCA_MAX + 1];
	struct net_device *dev;
	u32 clid;
	struct Qdisc *q, *p;
	int err;

	if (!netlink_ns_capable(skb, net->user_ns, CAP_NET_ADMIN))
		return -EPERM;

replay:
	/* Reinit, just in case something touches this. */
	err = nlmsg_parse(n, sizeof(*tcm), tca, TCA_MAX, NULL, extack);
	if (err < 0)
		return err;

	tcm = nlmsg_data(n);
	clid = tcm->tcm_parent;
	q = p = NULL;

	dev = __dev_get_by_index(net, tcm->tcm_ifindex);
	if (!dev)
		return -ENODEV;


	if (clid) {
		if (clid != TC_H_ROOT) {
			if (clid != TC_H_INGRESS) {
				p = qdisc_lookup(dev, TC_H_MAJ(clid));
				if (!p)
					return -ENOENT;
				q = qdisc_leaf(p, clid);
			} else if (dev_ingress_queue_create(dev)) {
				q = dev_ingress_queue(dev)->qdisc_sleeping;
			}
		} else {
			q = dev->qdisc;
		}

		/* It may be default qdisc, ignore it */
		if (q && q->handle == 0)
			q = NULL;

		if (!q || !tcm->tcm_handle || q->handle != tcm->tcm_handle) {
			if (tcm->tcm_handle) {
				if (q && !(n->nlmsg_flags & NLM_F_REPLACE))
					return -EEXIST;
				if (TC_H_MIN(tcm->tcm_handle))
					return -EINVAL;
				q = qdisc_lookup(dev, tcm->tcm_handle);
				if (!q)
					goto create_n_graft;
				if (n->nlmsg_flags & NLM_F_EXCL)
					return -EEXIST;
				if (tca[TCA_KIND] && nla_strcmp(tca[TCA_KIND], q->ops->id))
					return -EINVAL;
				if (q == p ||
				    (p && check_loop(q, p, 0)))
					return -ELOOP;
				qdisc_refcount_inc(q);
				goto graft;
			} else {
				if (!q)
					goto create_n_graft;

				/* This magic test requires explanation.
				 *
				 *   We know, that some child q is already
				 *   attached to this parent and have choice:
				 *   either to change it or to create/graft new one.
				 *
				 *   1. We are allowed to create/graft only
				 *   if CREATE and REPLACE flags are set.
				 *
				 *   2. If EXCL is set, requestor wanted to say,
				 *   that qdisc tcm_handle is not expected
				 *   to exist, so that we choose create/graft too.
				 *
				 *   3. The last case is when no flags are set.
				 *   Alas, it is sort of hole in API, we
				 *   cannot decide what to do unambiguously.
				 *   For now we select create/graft, if
				 *   user gave KIND, which does not match existing.
				 */
				if ((n->nlmsg_flags & NLM_F_CREATE) &&
				    (n->nlmsg_flags & NLM_F_REPLACE) &&
				    ((n->nlmsg_flags & NLM_F_EXCL) ||
				     (tca[TCA_KIND] &&
				      nla_strcmp(tca[TCA_KIND], q->ops->id))))
					goto create_n_graft;
			}
		}
	} else {
		if (!tcm->tcm_handle)
			return -EINVAL;
		q = qdisc_lookup(dev, tcm->tcm_handle);
	}

	/* Change qdisc parameters */
	if (q == NULL)
		return -ENOENT;
	if (n->nlmsg_flags & NLM_F_EXCL)
		return -EEXIST;
	if (tca[TCA_KIND] && nla_strcmp(tca[TCA_KIND], q->ops->id))
		return -EINVAL;
	err = qdisc_change(q, tca);
	if (err == 0)
		qdisc_notify(net, skb, n, clid, NULL, q);
	return err;

create_n_graft:
	if (!(n->nlmsg_flags & NLM_F_CREATE))
		return -ENOENT;
	if (clid == TC_H_INGRESS) {
		if (dev_ingress_queue(dev))
			q = qdisc_create(dev, dev_ingress_queue(dev), p,
					 tcm->tcm_parent, tcm->tcm_parent,
					 tca, &err);
		else
			err = -ENOENT;
	} else {
		struct netdev_queue *dev_queue;

		if (p && p->ops->cl_ops && p->ops->cl_ops->select_queue)
			dev_queue = p->ops->cl_ops->select_queue(p, tcm);
		else if (p)
			dev_queue = p->dev_queue;
		else
			dev_queue = netdev_get_tx_queue(dev, 0);

		q = qdisc_create(dev, dev_queue, p,
				 tcm->tcm_parent, tcm->tcm_handle,
				 tca, &err);
	}
	if (q == NULL) {
		if (err == -EAGAIN)
			goto replay;
		return err;
	}

graft:
	err = qdisc_graft(dev, p, skb, n, clid, q, NULL);
	if (err) {
		if (q)
			qdisc_destroy(q);
		return err;
	}

	return 0;
}

<<<<<<< HEAD
static int tc_fill_qdisc(struct sk_buff *skb, struct Qdisc *q, u32 clid,
			 u32 portid, u32 seq, u16 flags, int event)
{
	struct gnet_stats_basic_cpu __percpu *cpu_bstats = NULL;
	struct gnet_stats_queue __percpu *cpu_qstats = NULL;
	struct tcmsg *tcm;
	struct nlmsghdr  *nlh;
	unsigned char *b = skb_tail_pointer(skb);
	struct gnet_dump d;
	struct qdisc_size_table *stab;
	__u32 qlen;

	cond_resched();
	nlh = nlmsg_put(skb, portid, seq, event, sizeof(*tcm), flags);
	if (!nlh)
		goto out_nlmsg_trim;
	tcm = nlmsg_data(nlh);
	tcm->tcm_family = AF_UNSPEC;
	tcm->tcm__pad1 = 0;
	tcm->tcm__pad2 = 0;
	tcm->tcm_ifindex = qdisc_dev(q)->ifindex;
	tcm->tcm_parent = clid;
	tcm->tcm_handle = q->handle;
	tcm->tcm_info = refcount_read(&q->refcnt);
	if (nla_put_string(skb, TCA_KIND, q->ops->id))
		goto nla_put_failure;
	if (q->ops->dump && q->ops->dump(q, skb) < 0)
		goto nla_put_failure;
	qlen = q->q.qlen;

	stab = rtnl_dereference(q->stab);
	if (stab && qdisc_dump_stab(skb, stab) < 0)
		goto nla_put_failure;

	if (gnet_stats_start_copy_compat(skb, TCA_STATS2, TCA_STATS, TCA_XSTATS,
					 NULL, &d, TCA_PAD) < 0)
		goto nla_put_failure;

	if (q->ops->dump_stats && q->ops->dump_stats(q, &d) < 0)
		goto nla_put_failure;

	if (qdisc_is_percpu_stats(q)) {
		cpu_bstats = q->cpu_bstats;
		cpu_qstats = q->cpu_qstats;
	}

	if (gnet_stats_copy_basic(qdisc_root_sleeping_running(q),
				  &d, cpu_bstats, &q->bstats) < 0 ||
	    gnet_stats_copy_rate_est(&d, &q->rate_est) < 0 ||
	    gnet_stats_copy_queue(&d, cpu_qstats, &q->qstats, qlen) < 0)
		goto nla_put_failure;

	if (gnet_stats_finish_copy(&d) < 0)
		goto nla_put_failure;

	nlh->nlmsg_len = skb_tail_pointer(skb) - b;
	return skb->len;

out_nlmsg_trim:
nla_put_failure:
	nlmsg_trim(skb, b);
	return -1;
}

static bool tc_qdisc_dump_ignore(struct Qdisc *q, bool dump_invisible)
{
	if (q->flags & TCQ_F_BUILTIN)
		return true;
	if ((q->flags & TCQ_F_INVISIBLE) && !dump_invisible)
		return true;

	return false;
}

static int qdisc_notify(struct net *net, struct sk_buff *oskb,
			struct nlmsghdr *n, u32 clid,
			struct Qdisc *old, struct Qdisc *new)
{
	struct sk_buff *skb;
	u32 portid = oskb ? NETLINK_CB(oskb).portid : 0;

	skb = alloc_skb(NLMSG_GOODSIZE, GFP_KERNEL);
	if (!skb)
		return -ENOBUFS;

	if (old && !tc_qdisc_dump_ignore(old, false)) {
		if (tc_fill_qdisc(skb, old, clid, portid, n->nlmsg_seq,
				  0, RTM_DELQDISC) < 0)
			goto err_out;
	}
	if (new && !tc_qdisc_dump_ignore(new, false)) {
		if (tc_fill_qdisc(skb, new, clid, portid, n->nlmsg_seq,
				  old ? NLM_F_REPLACE : 0, RTM_NEWQDISC) < 0)
			goto err_out;
	}

	if (skb->len)
		return rtnetlink_send(skb, net, portid, RTNLGRP_TC,
				      n->nlmsg_flags & NLM_F_ECHO);

err_out:
	kfree_skb(skb);
	return -EINVAL;
}

=======
>>>>>>> bb176f67
static int tc_dump_qdisc_root(struct Qdisc *root, struct sk_buff *skb,
			      struct netlink_callback *cb,
			      int *q_idx_p, int s_q_idx, bool recur,
			      bool dump_invisible)
{
	int ret = 0, q_idx = *q_idx_p;
	struct Qdisc *q;
	int b;

	if (!root)
		return 0;

	q = root;
	if (q_idx < s_q_idx) {
		q_idx++;
	} else {
		if (!tc_qdisc_dump_ignore(q, dump_invisible) &&
		    tc_fill_qdisc(skb, q, q->parent, NETLINK_CB(cb->skb).portid,
				  cb->nlh->nlmsg_seq, NLM_F_MULTI,
				  RTM_NEWQDISC) <= 0)
			goto done;
		q_idx++;
	}

	/* If dumping singletons, there is no qdisc_dev(root) and the singleton
	 * itself has already been dumped.
	 *
	 * If we've already dumped the top-level (ingress) qdisc above and the global
	 * qdisc hashtable, we don't want to hit it again
	 */
	if (!qdisc_dev(root) || !recur)
		goto out;

	hash_for_each(qdisc_dev(root)->qdisc_hash, b, q, hash) {
		if (q_idx < s_q_idx) {
			q_idx++;
			continue;
		}
		if (!tc_qdisc_dump_ignore(q, dump_invisible) &&
		    tc_fill_qdisc(skb, q, q->parent, NETLINK_CB(cb->skb).portid,
				  cb->nlh->nlmsg_seq, NLM_F_MULTI,
				  RTM_NEWQDISC) <= 0)
			goto done;
		q_idx++;
	}

out:
	*q_idx_p = q_idx;
	return ret;
done:
	ret = -1;
	goto out;
}

static int tc_dump_qdisc(struct sk_buff *skb, struct netlink_callback *cb)
{
	struct net *net = sock_net(skb->sk);
	int idx, q_idx;
	int s_idx, s_q_idx;
	struct net_device *dev;
	const struct nlmsghdr *nlh = cb->nlh;
	struct tcmsg *tcm = nlmsg_data(nlh);
	struct nlattr *tca[TCA_MAX + 1];
	int err;

	s_idx = cb->args[0];
	s_q_idx = q_idx = cb->args[1];

	idx = 0;
	ASSERT_RTNL();

	err = nlmsg_parse(nlh, sizeof(*tcm), tca, TCA_MAX, NULL, NULL);
	if (err < 0)
		return err;

	for_each_netdev(net, dev) {
		struct netdev_queue *dev_queue;

		if (idx < s_idx)
			goto cont;
		if (idx > s_idx)
			s_q_idx = 0;
		q_idx = 0;

		if (tc_dump_qdisc_root(dev->qdisc, skb, cb, &q_idx, s_q_idx,
				       true, tca[TCA_DUMP_INVISIBLE]) < 0)
			goto done;

		dev_queue = dev_ingress_queue(dev);
		if (dev_queue &&
		    tc_dump_qdisc_root(dev_queue->qdisc_sleeping, skb, cb,
				       &q_idx, s_q_idx, false,
				       tca[TCA_DUMP_INVISIBLE]) < 0)
			goto done;

cont:
		idx++;
	}

done:
	cb->args[0] = idx;
	cb->args[1] = q_idx;

	return skb->len;
}



/************************************************
 *	Traffic classes manipulation.		*
 ************************************************/

static int tc_fill_tclass(struct sk_buff *skb, struct Qdisc *q,
			  unsigned long cl,
			  u32 portid, u32 seq, u16 flags, int event)
{
	struct tcmsg *tcm;
	struct nlmsghdr  *nlh;
	unsigned char *b = skb_tail_pointer(skb);
	struct gnet_dump d;
	const struct Qdisc_class_ops *cl_ops = q->ops->cl_ops;

	cond_resched();
	nlh = nlmsg_put(skb, portid, seq, event, sizeof(*tcm), flags);
	if (!nlh)
		goto out_nlmsg_trim;
	tcm = nlmsg_data(nlh);
	tcm->tcm_family = AF_UNSPEC;
	tcm->tcm__pad1 = 0;
	tcm->tcm__pad2 = 0;
	tcm->tcm_ifindex = qdisc_dev(q)->ifindex;
	tcm->tcm_parent = q->handle;
	tcm->tcm_handle = q->handle;
	tcm->tcm_info = 0;
	if (nla_put_string(skb, TCA_KIND, q->ops->id))
		goto nla_put_failure;
	if (cl_ops->dump && cl_ops->dump(q, cl, skb, tcm) < 0)
		goto nla_put_failure;

	if (gnet_stats_start_copy_compat(skb, TCA_STATS2, TCA_STATS, TCA_XSTATS,
					 NULL, &d, TCA_PAD) < 0)
		goto nla_put_failure;

	if (cl_ops->dump_stats && cl_ops->dump_stats(q, cl, &d) < 0)
		goto nla_put_failure;

	if (gnet_stats_finish_copy(&d) < 0)
		goto nla_put_failure;

	nlh->nlmsg_len = skb_tail_pointer(skb) - b;
	return skb->len;

out_nlmsg_trim:
nla_put_failure:
	nlmsg_trim(skb, b);
	return -1;
}

static int tclass_notify(struct net *net, struct sk_buff *oskb,
			 struct nlmsghdr *n, struct Qdisc *q,
			 unsigned long cl, int event)
{
	struct sk_buff *skb;
	u32 portid = oskb ? NETLINK_CB(oskb).portid : 0;

	skb = alloc_skb(NLMSG_GOODSIZE, GFP_KERNEL);
	if (!skb)
		return -ENOBUFS;

	if (tc_fill_tclass(skb, q, cl, portid, n->nlmsg_seq, 0, event) < 0) {
		kfree_skb(skb);
		return -EINVAL;
	}

	return rtnetlink_send(skb, net, portid, RTNLGRP_TC,
			      n->nlmsg_flags & NLM_F_ECHO);
}

static int tclass_del_notify(struct net *net,
			     const struct Qdisc_class_ops *cops,
			     struct sk_buff *oskb, struct nlmsghdr *n,
			     struct Qdisc *q, unsigned long cl)
{
	u32 portid = oskb ? NETLINK_CB(oskb).portid : 0;
	struct sk_buff *skb;
	int err = 0;

	if (!cops->delete)
		return -EOPNOTSUPP;

	skb = alloc_skb(NLMSG_GOODSIZE, GFP_KERNEL);
	if (!skb)
		return -ENOBUFS;

	if (tc_fill_tclass(skb, q, cl, portid, n->nlmsg_seq, 0,
			   RTM_DELTCLASS) < 0) {
		kfree_skb(skb);
		return -EINVAL;
	}

	err = cops->delete(q, cl);
	if (err) {
		kfree_skb(skb);
		return err;
	}

	return rtnetlink_send(skb, net, portid, RTNLGRP_TC,
			      n->nlmsg_flags & NLM_F_ECHO);
}

#ifdef CONFIG_NET_CLS

struct tcf_bind_args {
	struct tcf_walker w;
	u32 classid;
	unsigned long cl;
};

static int tcf_node_bind(struct tcf_proto *tp, void *n, struct tcf_walker *arg)
{
	struct tcf_bind_args *a = (void *)arg;

	if (tp->ops->bind_class) {
		tcf_tree_lock(tp);
		tp->ops->bind_class(n, a->classid, a->cl);
		tcf_tree_unlock(tp);
	}
	return 0;
}

static void tc_bind_tclass(struct Qdisc *q, u32 portid, u32 clid,
			   unsigned long new_cl)
{
	const struct Qdisc_class_ops *cops = q->ops->cl_ops;
	struct tcf_block *block;
	struct tcf_chain *chain;
	unsigned long cl;

	cl = cops->find(q, portid);
	if (!cl)
		return;
	block = cops->tcf_block(q, cl);
	if (!block)
		return;
	list_for_each_entry(chain, &block->chain_list, list) {
		struct tcf_proto *tp;

		for (tp = rtnl_dereference(chain->filter_chain);
		     tp; tp = rtnl_dereference(tp->next)) {
			struct tcf_bind_args arg = {};

			arg.w.fn = tcf_node_bind;
			arg.classid = clid;
			arg.cl = new_cl;
			tp->ops->walk(tp, &arg.w);
		}
	}
}

#else

static void tc_bind_tclass(struct Qdisc *q, u32 portid, u32 clid,
			   unsigned long new_cl)
{
}

#endif

static int tc_ctl_tclass(struct sk_buff *skb, struct nlmsghdr *n,
			 struct netlink_ext_ack *extack)
{
	struct net *net = sock_net(skb->sk);
	struct tcmsg *tcm = nlmsg_data(n);
	struct nlattr *tca[TCA_MAX + 1];
	struct net_device *dev;
	struct Qdisc *q = NULL;
	const struct Qdisc_class_ops *cops;
	unsigned long cl = 0;
	unsigned long new_cl;
	u32 portid;
	u32 clid;
	u32 qid;
	int err;

	if ((n->nlmsg_type != RTM_GETTCLASS) &&
	    !netlink_ns_capable(skb, net->user_ns, CAP_NET_ADMIN))
		return -EPERM;

	err = nlmsg_parse(n, sizeof(*tcm), tca, TCA_MAX, NULL, extack);
	if (err < 0)
		return err;

	dev = __dev_get_by_index(net, tcm->tcm_ifindex);
	if (!dev)
		return -ENODEV;

	/*
	   parent == TC_H_UNSPEC - unspecified parent.
	   parent == TC_H_ROOT   - class is root, which has no parent.
	   parent == X:0	 - parent is root class.
	   parent == X:Y	 - parent is a node in hierarchy.
	   parent == 0:Y	 - parent is X:Y, where X:0 is qdisc.

	   handle == 0:0	 - generate handle from kernel pool.
	   handle == 0:Y	 - class is X:Y, where X:0 is qdisc.
	   handle == X:Y	 - clear.
	   handle == X:0	 - root class.
	 */

	/* Step 1. Determine qdisc handle X:0 */

	portid = tcm->tcm_parent;
	clid = tcm->tcm_handle;
	qid = TC_H_MAJ(clid);

	if (portid != TC_H_ROOT) {
		u32 qid1 = TC_H_MAJ(portid);

		if (qid && qid1) {
			/* If both majors are known, they must be identical. */
			if (qid != qid1)
				return -EINVAL;
		} else if (qid1) {
			qid = qid1;
		} else if (qid == 0)
			qid = dev->qdisc->handle;

		/* Now qid is genuine qdisc handle consistent
		 * both with parent and child.
		 *
		 * TC_H_MAJ(portid) still may be unspecified, complete it now.
		 */
		if (portid)
			portid = TC_H_MAKE(qid, portid);
	} else {
		if (qid == 0)
			qid = dev->qdisc->handle;
	}

	/* OK. Locate qdisc */
	q = qdisc_lookup(dev, qid);
	if (!q)
		return -ENOENT;

	/* An check that it supports classes */
	cops = q->ops->cl_ops;
	if (cops == NULL)
		return -EINVAL;

	/* Now try to get class */
	if (clid == 0) {
		if (portid == TC_H_ROOT)
			clid = qid;
	} else
		clid = TC_H_MAKE(qid, clid);

	if (clid)
		cl = cops->find(q, clid);

	if (cl == 0) {
		err = -ENOENT;
		if (n->nlmsg_type != RTM_NEWTCLASS ||
		    !(n->nlmsg_flags & NLM_F_CREATE))
			goto out;
	} else {
		switch (n->nlmsg_type) {
		case RTM_NEWTCLASS:
			err = -EEXIST;
			if (n->nlmsg_flags & NLM_F_EXCL)
				goto out;
			break;
		case RTM_DELTCLASS:
			err = tclass_del_notify(net, cops, skb, n, q, cl);
			/* Unbind the class with flilters with 0 */
			tc_bind_tclass(q, portid, clid, 0);
			goto out;
		case RTM_GETTCLASS:
			err = tclass_notify(net, skb, n, q, cl, RTM_NEWTCLASS);
			goto out;
		default:
			err = -EINVAL;
			goto out;
		}
	}

	new_cl = cl;
	err = -EOPNOTSUPP;
	if (cops->change)
		err = cops->change(q, clid, portid, tca, &new_cl);
	if (err == 0) {
		tclass_notify(net, skb, n, q, new_cl, RTM_NEWTCLASS);
		/* We just create a new class, need to do reverse binding. */
		if (cl != new_cl)
			tc_bind_tclass(q, portid, clid, new_cl);
	}
out:
	return err;
}

struct qdisc_dump_args {
	struct qdisc_walker	w;
	struct sk_buff		*skb;
	struct netlink_callback	*cb;
};

static int qdisc_class_dump(struct Qdisc *q, unsigned long cl,
			    struct qdisc_walker *arg)
{
	struct qdisc_dump_args *a = (struct qdisc_dump_args *)arg;

	return tc_fill_tclass(a->skb, q, cl, NETLINK_CB(a->cb->skb).portid,
			      a->cb->nlh->nlmsg_seq, NLM_F_MULTI,
			      RTM_NEWTCLASS);
}

static int tc_dump_tclass_qdisc(struct Qdisc *q, struct sk_buff *skb,
				struct tcmsg *tcm, struct netlink_callback *cb,
				int *t_p, int s_t)
{
	struct qdisc_dump_args arg;

	if (tc_qdisc_dump_ignore(q, false) ||
	    *t_p < s_t || !q->ops->cl_ops ||
	    (tcm->tcm_parent &&
	     TC_H_MAJ(tcm->tcm_parent) != q->handle)) {
		(*t_p)++;
		return 0;
	}
	if (*t_p > s_t)
		memset(&cb->args[1], 0, sizeof(cb->args)-sizeof(cb->args[0]));
	arg.w.fn = qdisc_class_dump;
	arg.skb = skb;
	arg.cb = cb;
	arg.w.stop  = 0;
	arg.w.skip = cb->args[1];
	arg.w.count = 0;
	q->ops->cl_ops->walk(q, &arg.w);
	cb->args[1] = arg.w.count;
	if (arg.w.stop)
		return -1;
	(*t_p)++;
	return 0;
}

static int tc_dump_tclass_root(struct Qdisc *root, struct sk_buff *skb,
			       struct tcmsg *tcm, struct netlink_callback *cb,
			       int *t_p, int s_t)
{
	struct Qdisc *q;
	int b;

	if (!root)
		return 0;

	if (tc_dump_tclass_qdisc(root, skb, tcm, cb, t_p, s_t) < 0)
		return -1;

	if (!qdisc_dev(root))
		return 0;

	if (tcm->tcm_parent) {
		q = qdisc_match_from_root(root, TC_H_MAJ(tcm->tcm_parent));
		if (q && tc_dump_tclass_qdisc(q, skb, tcm, cb, t_p, s_t) < 0)
			return -1;
		return 0;
	}
	hash_for_each(qdisc_dev(root)->qdisc_hash, b, q, hash) {
		if (tc_dump_tclass_qdisc(q, skb, tcm, cb, t_p, s_t) < 0)
			return -1;
	}

	return 0;
}

static int tc_dump_tclass(struct sk_buff *skb, struct netlink_callback *cb)
{
	struct tcmsg *tcm = nlmsg_data(cb->nlh);
	struct net *net = sock_net(skb->sk);
	struct netdev_queue *dev_queue;
	struct net_device *dev;
	int t, s_t;

	if (nlmsg_len(cb->nlh) < sizeof(*tcm))
		return 0;
	dev = dev_get_by_index(net, tcm->tcm_ifindex);
	if (!dev)
		return 0;

	s_t = cb->args[0];
	t = 0;

	if (tc_dump_tclass_root(dev->qdisc, skb, tcm, cb, &t, s_t) < 0)
		goto done;

	dev_queue = dev_ingress_queue(dev);
	if (dev_queue &&
	    tc_dump_tclass_root(dev_queue->qdisc_sleeping, skb, tcm, cb,
				&t, s_t) < 0)
		goto done;

done:
	cb->args[0] = t;

	dev_put(dev);
	return skb->len;
}

#ifdef CONFIG_PROC_FS
static int psched_show(struct seq_file *seq, void *v)
{
	seq_printf(seq, "%08x %08x %08x %08x\n",
		   (u32)NSEC_PER_USEC, (u32)PSCHED_TICKS2NS(1),
		   1000000,
		   (u32)NSEC_PER_SEC / hrtimer_resolution);

	return 0;
}

static int psched_open(struct inode *inode, struct file *file)
{
	return single_open(file, psched_show, NULL);
}

static const struct file_operations psched_fops = {
	.owner = THIS_MODULE,
	.open = psched_open,
	.read  = seq_read,
	.llseek = seq_lseek,
	.release = single_release,
};

static int __net_init psched_net_init(struct net *net)
{
	struct proc_dir_entry *e;

	e = proc_create("psched", 0, net->proc_net, &psched_fops);
	if (e == NULL)
		return -ENOMEM;

	return 0;
}

static void __net_exit psched_net_exit(struct net *net)
{
	remove_proc_entry("psched", net->proc_net);
}
#else
static int __net_init psched_net_init(struct net *net)
{
	return 0;
}

static void __net_exit psched_net_exit(struct net *net)
{
}
#endif

static struct pernet_operations psched_net_ops = {
	.init = psched_net_init,
	.exit = psched_net_exit,
};

static int __init pktsched_init(void)
{
	int err;

	err = register_pernet_subsys(&psched_net_ops);
	if (err) {
		pr_err("pktsched_init: "
		       "cannot initialize per netns operations\n");
		return err;
	}

	register_qdisc(&pfifo_fast_ops);
	register_qdisc(&pfifo_qdisc_ops);
	register_qdisc(&bfifo_qdisc_ops);
	register_qdisc(&pfifo_head_drop_qdisc_ops);
	register_qdisc(&mq_qdisc_ops);
	register_qdisc(&noqueue_qdisc_ops);

	rtnl_register(PF_UNSPEC, RTM_NEWQDISC, tc_modify_qdisc, NULL, 0);
	rtnl_register(PF_UNSPEC, RTM_DELQDISC, tc_get_qdisc, NULL, 0);
	rtnl_register(PF_UNSPEC, RTM_GETQDISC, tc_get_qdisc, tc_dump_qdisc,
		      0);
	rtnl_register(PF_UNSPEC, RTM_NEWTCLASS, tc_ctl_tclass, NULL, 0);
	rtnl_register(PF_UNSPEC, RTM_DELTCLASS, tc_ctl_tclass, NULL, 0);
	rtnl_register(PF_UNSPEC, RTM_GETTCLASS, tc_ctl_tclass, tc_dump_tclass,
		      0);

	return 0;
}

subsys_initcall(pktsched_init);<|MERGE_RESOLUTION|>--- conflicted
+++ resolved
@@ -1439,114 +1439,6 @@
 	return 0;
 }
 
-<<<<<<< HEAD
-static int tc_fill_qdisc(struct sk_buff *skb, struct Qdisc *q, u32 clid,
-			 u32 portid, u32 seq, u16 flags, int event)
-{
-	struct gnet_stats_basic_cpu __percpu *cpu_bstats = NULL;
-	struct gnet_stats_queue __percpu *cpu_qstats = NULL;
-	struct tcmsg *tcm;
-	struct nlmsghdr  *nlh;
-	unsigned char *b = skb_tail_pointer(skb);
-	struct gnet_dump d;
-	struct qdisc_size_table *stab;
-	__u32 qlen;
-
-	cond_resched();
-	nlh = nlmsg_put(skb, portid, seq, event, sizeof(*tcm), flags);
-	if (!nlh)
-		goto out_nlmsg_trim;
-	tcm = nlmsg_data(nlh);
-	tcm->tcm_family = AF_UNSPEC;
-	tcm->tcm__pad1 = 0;
-	tcm->tcm__pad2 = 0;
-	tcm->tcm_ifindex = qdisc_dev(q)->ifindex;
-	tcm->tcm_parent = clid;
-	tcm->tcm_handle = q->handle;
-	tcm->tcm_info = refcount_read(&q->refcnt);
-	if (nla_put_string(skb, TCA_KIND, q->ops->id))
-		goto nla_put_failure;
-	if (q->ops->dump && q->ops->dump(q, skb) < 0)
-		goto nla_put_failure;
-	qlen = q->q.qlen;
-
-	stab = rtnl_dereference(q->stab);
-	if (stab && qdisc_dump_stab(skb, stab) < 0)
-		goto nla_put_failure;
-
-	if (gnet_stats_start_copy_compat(skb, TCA_STATS2, TCA_STATS, TCA_XSTATS,
-					 NULL, &d, TCA_PAD) < 0)
-		goto nla_put_failure;
-
-	if (q->ops->dump_stats && q->ops->dump_stats(q, &d) < 0)
-		goto nla_put_failure;
-
-	if (qdisc_is_percpu_stats(q)) {
-		cpu_bstats = q->cpu_bstats;
-		cpu_qstats = q->cpu_qstats;
-	}
-
-	if (gnet_stats_copy_basic(qdisc_root_sleeping_running(q),
-				  &d, cpu_bstats, &q->bstats) < 0 ||
-	    gnet_stats_copy_rate_est(&d, &q->rate_est) < 0 ||
-	    gnet_stats_copy_queue(&d, cpu_qstats, &q->qstats, qlen) < 0)
-		goto nla_put_failure;
-
-	if (gnet_stats_finish_copy(&d) < 0)
-		goto nla_put_failure;
-
-	nlh->nlmsg_len = skb_tail_pointer(skb) - b;
-	return skb->len;
-
-out_nlmsg_trim:
-nla_put_failure:
-	nlmsg_trim(skb, b);
-	return -1;
-}
-
-static bool tc_qdisc_dump_ignore(struct Qdisc *q, bool dump_invisible)
-{
-	if (q->flags & TCQ_F_BUILTIN)
-		return true;
-	if ((q->flags & TCQ_F_INVISIBLE) && !dump_invisible)
-		return true;
-
-	return false;
-}
-
-static int qdisc_notify(struct net *net, struct sk_buff *oskb,
-			struct nlmsghdr *n, u32 clid,
-			struct Qdisc *old, struct Qdisc *new)
-{
-	struct sk_buff *skb;
-	u32 portid = oskb ? NETLINK_CB(oskb).portid : 0;
-
-	skb = alloc_skb(NLMSG_GOODSIZE, GFP_KERNEL);
-	if (!skb)
-		return -ENOBUFS;
-
-	if (old && !tc_qdisc_dump_ignore(old, false)) {
-		if (tc_fill_qdisc(skb, old, clid, portid, n->nlmsg_seq,
-				  0, RTM_DELQDISC) < 0)
-			goto err_out;
-	}
-	if (new && !tc_qdisc_dump_ignore(new, false)) {
-		if (tc_fill_qdisc(skb, new, clid, portid, n->nlmsg_seq,
-				  old ? NLM_F_REPLACE : 0, RTM_NEWQDISC) < 0)
-			goto err_out;
-	}
-
-	if (skb->len)
-		return rtnetlink_send(skb, net, portid, RTNLGRP_TC,
-				      n->nlmsg_flags & NLM_F_ECHO);
-
-err_out:
-	kfree_skb(skb);
-	return -EINVAL;
-}
-
-=======
->>>>>>> bb176f67
 static int tc_dump_qdisc_root(struct Qdisc *root, struct sk_buff *skb,
 			      struct netlink_callback *cb,
 			      int *q_idx_p, int s_q_idx, bool recur,

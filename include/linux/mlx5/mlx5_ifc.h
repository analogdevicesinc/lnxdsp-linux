--- conflicted
+++ resolved
@@ -595,15 +595,11 @@
 struct mlx5_ifc_flow_table_eswitch_cap_bits {
 	u8      reserved_at_0[0x1a];
 	u8      multi_fdb_encap[0x1];
-<<<<<<< HEAD
-	u8      reserved_at_1f[0x1e1];
-=======
 	u8      reserved_at_1b[0x1];
 	u8      fdb_multi_path_to_table[0x1];
 	u8      reserved_at_1d[0x3];
 
 	u8      reserved_at_20[0x1e0];
->>>>>>> 1d51b4b1
 
 	struct mlx5_ifc_flow_table_prop_layout_bits flow_table_properties_nic_esw_fdb;
 
